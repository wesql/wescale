/*
Copyright 2020 The Vitess Authors.

Licensed under the Apache License, Version 2.0 (the "License");
you may not use this file except in compliance with the License.
You may obtain a copy of the License at

    http://www.apache.org/licenses/LICENSE-2.0

Unless required by applicable law or agreed to in writing, software
distributed under the License is distributed on an "AS IS" BASIS,
WITHOUT WARRANTIES OR CONDITIONS OF ANY KIND, either express or implied.
See the License for the specific language governing permissions and
limitations under the License.
*/
package master

import (
	"flag"
	"fmt"
	"net/http"
	"os"
	"testing"
	"time"

	"vitess.io/vitess/go/vt/vttablet/tabletserver/throttle/base"

	"vitess.io/vitess/go/test/endtoend/cluster"

	"github.com/stretchr/testify/assert"
)

var (
	clusterInstance *cluster.LocalProcessCluster
	primaryTablet   *cluster.Vttablet
	replicaTablet   *cluster.Vttablet
	hostname        = "localhost"
	keyspaceName    = "ks"
	cell            = "zone1"
	sqlSchema       = `
	create table t1(
		id bigint,
		value varchar(16),
		primary key(id)
	) Engine=InnoDB;
`

	vSchema = `
	{
    "sharded": true,
    "vindexes": {
      "hash": {
        "type": "hash"
      }
    },
    "tables": {
      "t1": {
        "column_vindexes": [
          {
            "column": "id",
            "name": "hash"
          }
        ]
      }
    }
	}`

	httpClient       = base.SetupHTTPClient(time.Second)
	checkAPIPath     = "throttler/check"
	checkSelfAPIPath = "throttler/check-self"
<<<<<<< HEAD
=======
)

const (
	throttlerInitWait            = 10 * time.Second
	accumulateLagWait            = 2 * time.Second
	throttlerRefreshIntervalWait = 12 * time.Second
	replicationCatchUpWait       = 5 * time.Second
>>>>>>> 1514987e
)

func TestMain(m *testing.M) {
	defer cluster.PanicHandler(nil)
	flag.Parse()

	exitCode := func() int {
		clusterInstance = cluster.NewCluster(cell, hostname)
		defer clusterInstance.Teardown()

		// Start topo server
		err := clusterInstance.StartTopo()
		if err != nil {
			return 1
		}

		// Set extra tablet args for lock timeout
		clusterInstance.VtTabletExtraArgs = []string{
			"-lock_tables_timeout", "5s",
			"-watch_replication_stream",
			"-enable_replication_reporter",
			"-enable-lag-throttler",
			"-throttle_threshold", "1s",
			"-heartbeat_enable",
			"-heartbeat_interval", "250ms",
		}
		// We do not need semiSync for this test case.
		clusterInstance.EnableSemiSync = false

		// Start keyspace
		keyspace := &cluster.Keyspace{
			Name:      keyspaceName,
			SchemaSQL: sqlSchema,
			VSchema:   vSchema,
		}

		if err = clusterInstance.StartUnshardedKeyspace(*keyspace, 1, false); err != nil {
			return 1
		}

		// Collect table paths and ports
		tablets := clusterInstance.Keyspaces[0].Shards[0].Vttablets
		for _, tablet := range tablets {
			if tablet.Type == "master" {
				primaryTablet = tablet
			} else if tablet.Type != "rdonly" {
				replicaTablet = tablet
			}
		}

		return m.Run()
	}()
	os.Exit(exitCode)
}

func throttleCheck(tablet *cluster.Vttablet) (*http.Response, error) {
	return httpClient.Head(fmt.Sprintf("http://localhost:%d/%s", tablet.HTTPPort, checkAPIPath))
}

func throttleCheckSelf(tablet *cluster.Vttablet) (*http.Response, error) {
	return httpClient.Head(fmt.Sprintf("http://localhost:%d/%s", tablet.HTTPPort, checkSelfAPIPath))
}

func TestThrottlerBeforeMetricsCollected(t *testing.T) {
	defer cluster.PanicHandler(t)

	// Immediately after startup, we expect this response:
	// {"StatusCode":404,"Value":0,"Threshold":0,"Message":"No such metric"}
	{
		resp, err := throttleCheck(primaryTablet)
		assert.NoError(t, err)
		assert.Equal(t, http.StatusNotFound, resp.StatusCode)
	}
}

func TestThrottlerAfterMetricsCollected(t *testing.T) {
	defer cluster.PanicHandler(t)

	time.Sleep(throttlerInitWait)
	// By this time metrics will have been collected. We expect no lag, and something like:
	// {"StatusCode":200,"Value":0.282278,"Threshold":1,"Message":""}
	{
		resp, err := throttleCheck(primaryTablet)
		assert.NoError(t, err)
		assert.Equal(t, http.StatusOK, resp.StatusCode)
	}
	{
		resp, err := throttleCheckSelf(primaryTablet)
		assert.NoError(t, err)
		assert.Equal(t, http.StatusOK, resp.StatusCode)
	}
	{
		resp, err := throttleCheckSelf(replicaTablet)
		assert.NoError(t, err)
		assert.Equal(t, http.StatusOK, resp.StatusCode)
	}
}

func TestLag(t *testing.T) {
	defer cluster.PanicHandler(t)

	{
		err := clusterInstance.VtctlclientProcess.ExecuteCommand("StopReplication", replicaTablet.Alias)
		assert.NoError(t, err)

		time.Sleep(accumulateLagWait)
		// Lag will have accumulated
		// {"StatusCode":429,"Value":4.864921,"Threshold":1,"Message":"Threshold exceeded"}
		{
			resp, err := throttleCheck(primaryTablet)
			assert.NoError(t, err)
			assert.Equal(t, http.StatusTooManyRequests, resp.StatusCode)
		}
		{
			resp, err := throttleCheckSelf(primaryTablet)
			assert.NoError(t, err)
			// self (on primary) is unaffected by replication lag
			assert.Equal(t, http.StatusOK, resp.StatusCode)
		}
		{
			resp, err := throttleCheckSelf(replicaTablet)
			assert.NoError(t, err)
			assert.Equal(t, http.StatusTooManyRequests, resp.StatusCode)
		}
	}
	{
		err := clusterInstance.VtctlclientProcess.ExecuteCommand("StartReplication", replicaTablet.Alias)
		assert.NoError(t, err)

		time.Sleep(replicationCatchUpWait)
		// Restore
		{
			resp, err := throttleCheck(primaryTablet)
			assert.NoError(t, err)
			assert.Equal(t, http.StatusOK, resp.StatusCode)
		}
		{
			resp, err := throttleCheckSelf(primaryTablet)
			assert.NoError(t, err)
			assert.Equal(t, http.StatusOK, resp.StatusCode)
		}
		{
			resp, err := throttleCheckSelf(replicaTablet)
			assert.NoError(t, err)
			assert.Equal(t, http.StatusOK, resp.StatusCode)
		}
	}
}

func TestNoReplicas(t *testing.T) {
	defer cluster.PanicHandler(t)
	{
		err := clusterInstance.VtctlclientProcess.ExecuteCommand("ChangeTabletType", replicaTablet.Alias, "RDONLY")
		assert.NoError(t, err)

		time.Sleep(throttlerRefreshIntervalWait)
		// This makes no REPLICA servers available. We expect something like:
		// {"StatusCode":200,"Value":0,"Threshold":1,"Message":""}
		resp, err := throttleCheck(primaryTablet)
		assert.NoError(t, err)
		assert.Equal(t, http.StatusOK, resp.StatusCode)
	}
	{
		err := clusterInstance.VtctlclientProcess.ExecuteCommand("ChangeTabletType", replicaTablet.Alias, "REPLICA")
		assert.NoError(t, err)

		time.Sleep(throttlerRefreshIntervalWait)
		// Restore valid replica
		resp, err := throttleCheck(primaryTablet)
		assert.NoError(t, err)
		assert.Equal(t, http.StatusOK, resp.StatusCode)
	}
}<|MERGE_RESOLUTION|>--- conflicted
+++ resolved
@@ -68,8 +68,6 @@
 	httpClient       = base.SetupHTTPClient(time.Second)
 	checkAPIPath     = "throttler/check"
 	checkSelfAPIPath = "throttler/check-self"
-<<<<<<< HEAD
-=======
 )
 
 const (
@@ -77,7 +75,6 @@
 	accumulateLagWait            = 2 * time.Second
 	throttlerRefreshIntervalWait = 12 * time.Second
 	replicationCatchUpWait       = 5 * time.Second
->>>>>>> 1514987e
 )
 
 func TestMain(m *testing.M) {
