/*
Copyright ApeCloud, Inc.
Licensed under the Apache v2(found in the LICENSE file in the root directory).
*/

/*
Copyright 2019 The Vitess Authors.

Licensed under the Apache License, Version 2.0 (the "License");
you may not use this file except in compliance with the License.
You may obtain a copy of the License at

    http://www.apache.org/licenses/LICENSE-2.0

Unless required by applicable law or agreed to in writing, software
distributed under the License is distributed on an "AS IS" BASIS,
WITHOUT WARRANTIES OR CONDITIONS OF ANY KIND, either express or implied.
See the License for the specific language governing permissions and
limitations under the License.
*/

package tabletserver

import (
	"sync"
	"time"

	"vitess.io/vitess/go/vt/sidecardb"

	"context"

	"vitess.io/vitess/go/vt/log"
	"vitess.io/vitess/go/vt/vttablet/tabletserver/tabletenv"

	binlogdatapb "vitess.io/vitess/go/vt/proto/binlogdata"
)

// VStreamer defines  the functions of VStreamer
// that the BinlogWatcher needs.
type VStreamer interface {
	Stream(ctx context.Context, tableSchema string, startPos string, tablePKs []*binlogdatapb.TableLastPK, filter *binlogdatapb.Filter, send func([]*binlogdatapb.VEvent) error) error
}

// BinlogWatcher is a tabletserver service that watches the
// replication stream.  It will trigger schema reloads if a DDL
// is encountered.
type BinlogWatcher struct {
	env              tabletenv.Env
	watchReplication bool
	vs               VStreamer

	cancel context.CancelFunc
	wg     sync.WaitGroup
}

// NewBinlogWatcher creates a new BinlogWatcher.
func NewBinlogWatcher(env tabletenv.Env, vs VStreamer, config *tabletenv.TabletConfig) *BinlogWatcher {
	return &BinlogWatcher{
		env:              env,
		vs:               vs,
		watchReplication: config.WatchReplication || config.TrackSchemaVersions,
	}
}

// Open starts the BinlogWatcher service.
func (blw *BinlogWatcher) Open() {
	if blw.cancel != nil || !blw.watchReplication {
		return
	}
	log.Info("Binlog Watcher: opening")

	ctx, cancel := context.WithCancel(tabletenv.LocalContext())
	blw.cancel = cancel
	blw.wg.Add(1)
	go blw.process(ctx)
}

// Close stops the BinlogWatcher service.
func (blw *BinlogWatcher) Close() {
	if blw.cancel == nil {
		return
	}
	blw.cancel()
	blw.cancel = nil
	blw.wg.Wait()
	log.Info("Binlog Watcher: closed")
}

func (blw *BinlogWatcher) process(ctx context.Context) {
	defer blw.env.LogError()
	defer blw.wg.Done()

	filter := &binlogdatapb.Filter{
		Rules: []*binlogdatapb.Rule{{
			Match: "/.*",
		}},
	}

	for {
		schemaName := blw.env.Config().DB.DBName
		// VStreamer will reload the schema when it encounters a DDL.
<<<<<<< HEAD
		err := blw.vs.Stream(ctx, sidecardb.SidecarDBName, "current", nil, filter, func(events []*binlogdatapb.VEvent) error {
=======
		err := blw.vs.Stream(ctx, schemaName, "current", nil, filter, func(events []*binlogdatapb.VEvent) error {
>>>>>>> f7cc4e04
			return nil
		})
		log.Infof("ReplicationWatcher VStream ended: %v, retrying in 5 seconds", err)
		select {
		case <-ctx.Done():
			return
		case <-time.After(5 * time.Second):
		}
	}
}<|MERGE_RESOLUTION|>--- conflicted
+++ resolved
@@ -24,8 +24,6 @@
 import (
 	"sync"
 	"time"
-
-	"vitess.io/vitess/go/vt/sidecardb"
 
 	"context"
 
@@ -99,11 +97,7 @@
 	for {
 		schemaName := blw.env.Config().DB.DBName
 		// VStreamer will reload the schema when it encounters a DDL.
-<<<<<<< HEAD
-		err := blw.vs.Stream(ctx, sidecardb.SidecarDBName, "current", nil, filter, func(events []*binlogdatapb.VEvent) error {
-=======
 		err := blw.vs.Stream(ctx, schemaName, "current", nil, filter, func(events []*binlogdatapb.VEvent) error {
->>>>>>> f7cc4e04
 			return nil
 		})
 		log.Infof("ReplicationWatcher VStream ended: %v, retrying in 5 seconds", err)
