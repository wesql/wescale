--- conflicted
+++ resolved
@@ -29,8 +29,6 @@
 	"math/rand"
 	"sync"
 	"time"
-
-	"vitess.io/vitess/go/vt/sidecardb"
 
 	"vitess.io/vitess/go/mysql"
 	"vitess.io/vitess/go/sqltypes"
@@ -684,12 +682,8 @@
 	var curPos string
 	var fields []*querypb.Field
 
-<<<<<<< HEAD
-	err := mm.vs.Stream(ctx, sidecardb.SidecarDBName, "current", nil, mm.vsFilter, func(events []*binlogdatapb.VEvent) error {
-=======
 	schemaName := mm.tsv.Config().DB.DBName
 	err := mm.vs.Stream(ctx, schemaName, "current", nil, mm.vsFilter, func(events []*binlogdatapb.VEvent) error {
->>>>>>> f7cc4e04
 		// We need to get the flow control lock
 		mm.cacheManagementMu.Lock()
 		defer mm.cacheManagementMu.Unlock()
