/*
Copyright ApeCloud, Inc.
Licensed under the Apache v2(found in the LICENSE file in the root directory).
*/

/*
Copyright 2020 The Vitess Authors.

Licensed under the Apache License, Version 2.0 (the "License");
you may not use this file except in compliance with the License.
You may obtain a copy of the License at

    http://www.apache.org/licenses/LICENSE-2.0

Unless required by applicable law or agreed to in writing, software
distributed under the License is distributed on an "AS IS" BASIS,
WITHOUT WARRANTIES OR CONDITIONS OF ANY KIND, either express or implied.
See the License for the specific language governing permissions and
limitations under the License.
*/

package schema

import (
	"bytes"
	"context"
	"fmt"
	"sync"
	"time"

	"vitess.io/vitess/go/vt/sidecardb"

	"google.golang.org/protobuf/proto"

	"vitess.io/vitess/go/vt/schema"

	"vitess.io/vitess/go/mysql"

	"vitess.io/vitess/go/vt/sqlparser"

	"vitess.io/vitess/go/sqltypes"
	"vitess.io/vitess/go/vt/log"
	binlogdatapb "vitess.io/vitess/go/vt/proto/binlogdata"
	vtrpcpb "vitess.io/vitess/go/vt/proto/vtrpc"
	"vitess.io/vitess/go/vt/vttablet/tabletserver/tabletenv"
)

// VStreamer defines  the functions of VStreamer
// that the replicationWatcher needs.
type VStreamer interface {
	Stream(ctx context.Context, tableSchema string, startPos string, tablePKs []*binlogdatapb.TableLastPK, filter *binlogdatapb.Filter, send func([]*binlogdatapb.VEvent) error) error
}

// Tracker watches the replication and saves the latest schema into mysql.schema_version when a DDL is encountered.
type Tracker struct {
	enabled bool

	mu     sync.Mutex
	cancel context.CancelFunc
	wg     sync.WaitGroup

	env    tabletenv.Env
	vs     VStreamer
	engine *Engine
}

// NewTracker creates a Tracker, needs an Open SchemaEngine (which implements the trackerEngine interface)
func NewTracker(env tabletenv.Env, vs VStreamer, engine *Engine) *Tracker {
	return &Tracker{
		enabled: env.Config().TrackSchemaVersions,
		env:     env,
		vs:      vs,
		engine:  engine,
	}
}

// Open enables the tracker functionality
func (tr *Tracker) Open() {
	if !tr.enabled {
		return
	}
	log.Info("Schema Tracker: opening")

	tr.mu.Lock()
	defer tr.mu.Unlock()
	if tr.cancel != nil {
		return
	}

	ctx, cancel := context.WithCancel(tabletenv.LocalContext())
	tr.cancel = cancel
	tr.wg.Add(1)

	go tr.process(ctx)
}

// Close disables the tracker functionality
func (tr *Tracker) Close() {
	tr.mu.Lock()
	defer tr.mu.Unlock()
	if tr.cancel == nil {
		return
	}

	tr.cancel()
	tr.cancel = nil
	tr.wg.Wait()
	log.Info("Schema Tracker: closed")
}

// Enable forces tracking to be on or off.
// Only used for testing.
func (tr *Tracker) Enable(enabled bool) {
	tr.mu.Lock()
	tr.enabled = enabled
	tr.mu.Unlock()
	if enabled {
		tr.Open()
	} else {
		tr.Close()
	}
}

func (tr *Tracker) process(ctx context.Context) {
	defer tr.env.LogError()
	defer tr.wg.Done()
	if err := tr.possiblyInsertInitialSchema(ctx); err != nil {
		log.Errorf("error inserting initial schema: %v", err)
		return
	}

	filter := &binlogdatapb.Filter{
		Rules: []*binlogdatapb.Rule{{
			Match: "/.*",
		}},
	}

	var gtid string
	for {
<<<<<<< HEAD
		err := tr.vs.Stream(ctx, sidecardb.SidecarDBName, "current", nil, filter, func(events []*binlogdatapb.VEvent) error {
=======
		schemaName := tr.env.Config().DB.DBName
		err := tr.vs.Stream(ctx, schemaName, "current", nil, filter, func(events []*binlogdatapb.VEvent) error {
>>>>>>> f7cc4e04
			for _, event := range events {
				if event.Type == binlogdatapb.VEventType_GTID {
					gtid = event.Gtid
				}
				if event.Type == binlogdatapb.VEventType_DDL &&
					MustReloadSchemaOnDDL(event.Statement, tr.engine.cp.DBName()) {

					if err := tr.schemaUpdated(gtid, event.Statement, event.Timestamp); err != nil {
						tr.env.Stats().ErrorCounters.Add(vtrpcpb.Code_INTERNAL.String(), 1)
						log.Errorf("Error updating schema: %s for ddl %s, gtid %s",
							sqlparser.TruncateForLog(err.Error()), event.Statement, gtid)
					}
				}
			}
			return nil
		})
		select {
		case <-ctx.Done():
			return
		case <-time.After(5 * time.Second):
		}
		log.Infof("Tracker's vStream ended: %v, retrying in 5 seconds", err)
		time.Sleep(5 * time.Second)
	}
}

func (tr *Tracker) currentPosition(ctx context.Context) (mysql.Position, error) {
	conn, err := tr.engine.cp.Connect(ctx)
	if err != nil {
		return mysql.Position{}, err
	}
	defer conn.Close()
	return conn.PrimaryPosition()
}

func (tr *Tracker) isSchemaVersionTableEmpty(ctx context.Context) (bool, error) {
	conn, err := tr.engine.GetConnection(ctx)
	if err != nil {
		return false, err
	}
	defer conn.Recycle()
	result, err := conn.Exec(ctx, "select id from mysql.schema_version limit 1", 1, false)
	if err != nil {
		return false, err
	}
	if len(result.Rows) == 0 {
		return true, nil
	}
	return false, nil
}

// possiblyInsertInitialSchema stores the latest schema when a tracker starts and the schema_version table is empty
// this enables the right schema to be available between the time the tracker starts first and the first DDL is applied
func (tr *Tracker) possiblyInsertInitialSchema(ctx context.Context) error {
	var err error
	needsWarming, err := tr.isSchemaVersionTableEmpty(ctx)
	if err != nil {
		return err
	}
	if !needsWarming { // mysql.schema_version is not empty, nothing to do here
		return nil
	}
	if err = tr.engine.Reload(ctx); err != nil {
		return err
	}

	timestamp := time.Now().UnixNano() / 1e9
	ddl := ""
	pos, err := tr.currentPosition(ctx)
	if err != nil {
		return err
	}
	gtid := mysql.EncodePosition(pos)
	log.Infof("Saving initial schema for gtid %s", gtid)

	return tr.saveCurrentSchemaToDb(ctx, gtid, ddl, timestamp)
}

func (tr *Tracker) schemaUpdated(gtid string, ddl string, timestamp int64) error {
	log.Infof("Processing schemaUpdated event for gtid %s, ddl %s", gtid, ddl)
	if gtid == "" || ddl == "" {
		return fmt.Errorf("got invalid gtid or ddl in schemaUpdated")
	}
	ctx := context.Background()
	// Engine will have reloaded the schema because vstream will reload it on a DDL
	return tr.saveCurrentSchemaToDb(ctx, gtid, ddl, timestamp)
}

func (tr *Tracker) saveCurrentSchemaToDb(ctx context.Context, gtid, ddl string, timestamp int64) error {
	tables := tr.engine.GetSchema()
	dbSchema := &binlogdatapb.MinimalSchema{
		Tables: []*binlogdatapb.MinimalTable{},
	}
	for _, table := range tables {
		dbSchema.Tables = append(dbSchema.Tables, newMinimalTable(table))
	}
	blob, _ := proto.Marshal(dbSchema)

	conn, err := tr.engine.GetConnection(ctx)
	if err != nil {
		return err
	}
	defer conn.Recycle()

	query := fmt.Sprintf("insert into mysql.schema_version "+
		"(pos, ddl, schemax, time_updated) "+
		"values (%v, %v, %v, %d)", encodeString(gtid), encodeString(ddl), encodeString(string(blob)), timestamp)
	_, err = conn.Exec(ctx, query, 1, false)
	if err != nil {
		return err
	}
	return nil
}

func newMinimalTable(st *Table) *binlogdatapb.MinimalTable {
	table := &binlogdatapb.MinimalTable{
		Name:   st.Name.String(),
		Fields: st.Fields,
	}
	var pkc []int64
	for _, pk := range st.PKColumns {
		pkc = append(pkc, int64(pk))
	}
	table.PKColumns = pkc
	return table
}

func encodeString(in string) string {
	buf := bytes.NewBuffer(nil)
	sqltypes.NewVarChar(in).EncodeSQL(buf)
	return buf.String()
}

// MustReloadSchemaOnDDL returns true if the ddl is for the db which is part of the workflow and is not an online ddl artifact
func MustReloadSchemaOnDDL(sql string, dbname string) bool {
	ast, err := sqlparser.Parse(sql)
	if err != nil {
		return false
	}
	switch stmt := ast.(type) {
	case sqlparser.DBDDLStatement:
		return false
	case sqlparser.DDLStatement:
		tables := []sqlparser.TableName{stmt.GetTable()}
		tables = append(tables, stmt.GetToTables()...)
		for _, table := range tables {
			if table.IsEmpty() {
				continue
			}
			if !table.Qualifier.IsEmpty() && table.Qualifier.String() != dbname {
				continue
			}
			tableName := table.Name.String()
			if schema.IsOnlineDDLTableName(tableName) {
				continue
			}
			return true
		}
	}
	return false
}<|MERGE_RESOLUTION|>--- conflicted
+++ resolved
@@ -27,8 +27,6 @@
 	"fmt"
 	"sync"
 	"time"
-
-	"vitess.io/vitess/go/vt/sidecardb"
 
 	"google.golang.org/protobuf/proto"
 
@@ -137,12 +135,8 @@
 
 	var gtid string
 	for {
-<<<<<<< HEAD
-		err := tr.vs.Stream(ctx, sidecardb.SidecarDBName, "current", nil, filter, func(events []*binlogdatapb.VEvent) error {
-=======
 		schemaName := tr.env.Config().DB.DBName
 		err := tr.vs.Stream(ctx, schemaName, "current", nil, filter, func(events []*binlogdatapb.VEvent) error {
->>>>>>> f7cc4e04
 			for _, event := range events {
 				if event.Type == binlogdatapb.VEventType_GTID {
 					gtid = event.Gtid
