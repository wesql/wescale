--- conflicted
+++ resolved
@@ -24,6 +24,7 @@
 import (
 	"context"
 	"fmt"
+	"io"
 	"os"
 	"reflect"
 	"regexp"
@@ -135,7 +136,7 @@
 		streamerEngine.Open()
 		defer streamerEngine.Close()
 
-		if err := env.Mysqld.ExecuteSuperQuery(context.Background(), fmt.Sprintf("create database if not exists %s", vrepldb)); err != nil {
+		if err := env.Mysqld.ExecuteSuperQuery(context.Background(), fmt.Sprintf("create database %s", vrepldb)); err != nil {
 			fmt.Fprintf(os.Stderr, "%v", err)
 			return 1
 		}
@@ -189,9 +190,7 @@
 			Uid:  uint32(id),
 		},
 		Keyspace: env.KeyspaceName,
-		//Shard:    env.ShardName,
-		//Keyspace: sidecardb.SidecarDBName,
-		Shard:    "0",
+		Shard:    env.ShardName,
 		KeyRange: &topodatapb.KeyRange{},
 		Type:     topodatapb.TabletType_REPLICA,
 		PortMap: map[string]int32{
@@ -259,19 +258,14 @@
 
 // VStream directly calls into the pre-initialized engine.
 func (ftc *fakeTabletConn) VStream(ctx context.Context, request *binlogdatapb.VStreamRequest, send func([]*binlogdatapb.VEvent) error) error {
-	//if request.Target.Keyspace != "vttest" {
-	//	<-ctx.Done()
-	//	return io.EOF
-	//}
+	if request.Target.Keyspace != "vttest" {
+		<-ctx.Done()
+		return io.EOF
+	}
 	if vstreamHook != nil {
 		vstreamHook(ctx)
 	}
-<<<<<<< HEAD
-	sourceTableSchema := env.KeyspaceName
-	return streamerEngine.Stream(ctx, sourceTableSchema, request.Position, request.TableLastPKs, request.Filter, send)
-=======
 	return streamerEngine.Stream(ctx, request.TableSchema, request.Position, request.TableLastPKs, request.Filter, send)
->>>>>>> f7cc4e04
 }
 
 // vstreamRowsHook allows you to do work just before calling VStreamRows.
@@ -293,12 +287,7 @@
 		}
 		row = r.Rows[0]
 	}
-<<<<<<< HEAD
-	sourceTableSchema := env.KeyspaceName
-	return streamerEngine.StreamRows(ctx, sourceTableSchema, request.Query, row, func(rows *binlogdatapb.VStreamRowsResponse) error {
-=======
 	return streamerEngine.StreamRows(ctx, request.TableSchema, request.Query, row, func(rows *binlogdatapb.VStreamRowsResponse) error {
->>>>>>> f7cc4e04
 		if vstreamRowsSendHook != nil {
 			vstreamRowsSendHook(ctx)
 		}
@@ -504,7 +493,6 @@
 		", time_throttled=",      // update of last throttle time, can happen out-of-band, so can't test for it
 		", component_throttled=", // update of last throttle time, can happen out-of-band, so can't test for it
 		"context cancel",
-		"/**/",
 	}
 	if sidecardb.MatchesInitQuery(query) {
 		return true
@@ -596,10 +584,9 @@
 			if got == "begin" || got == "commit" || got == "rollback" || strings.Contains(got, "update mysql.vreplication set pos") || shouldIgnoreQuery(got) {
 				goto retry
 			}
-			t.Logf("got : %v", got)
+
 			result := validator.AcceptQuery(got)
 
-			//t.Logf("\ngot: %s", got)
 			require.True(t, result.Accepted, fmt.Sprintf(
 				"query:%q\nmessage:%s\nexpectation:%s\nmatched:%t\nerror:%v\nhistory:%s",
 				got, result.Message, result.Expectation, result.Matched, result.Error, validator.History(),
