/*
Copyright ApeCloud, Inc.
Licensed under the Apache v2(found in the LICENSE file in the root directory).
*/

/*
Copyright 2019 The Vitess Authors.

Licensed under the Apache License, Version 2.0 (the "License");
you may not use this file except in compliance with the License.
You may obtain a copy of the License at

    http://www.apache.org/licenses/LICENSE-2.0

Unless required by applicable law or agreed to in writing, software
distributed under the License is distributed on an "AS IS" BASIS,
WITHOUT WARRANTIES OR CONDITIONS OF ANY KIND, either express or implied.
See the License for the specific language governing permissions and
limitations under the License.
*/

package vreplication

import (
	"context"
	"encoding/json"
	"fmt"
	"reflect"
	"regexp"
	"strings"
	"sync"
	"testing"
	"time"
	"unicode"

	"vitess.io/vitess/go/vt/sidecardb"

	"github.com/buger/jsonparser"
	"github.com/stretchr/testify/assert"
	"github.com/stretchr/testify/require"

	"vitess.io/vitess/go/vt/binlog/binlogplayer"
	"vitess.io/vitess/go/vt/dbconfigs"
	"vitess.io/vitess/go/vt/mysqlctl"
	binlogdatapb "vitess.io/vitess/go/vt/proto/binlogdata"
	tabletmanagerdatapb "vitess.io/vitess/go/vt/proto/tabletmanagerdata"
	"vitess.io/vitess/go/vt/schemadiff"
)

func TestRecalculatePKColsInfoByColumnNames(t *testing.T) {
	tt := []struct {
		name             string
		colNames         []string
		colInfos         []*ColumnInfo
		expectPKColInfos []*ColumnInfo
	}{
		{
			name:             "trivial, single column",
			colNames:         []string{"c1"},
			colInfos:         []*ColumnInfo{{Name: "c1", IsPK: true}},
			expectPKColInfos: []*ColumnInfo{{Name: "c1", IsPK: true}},
		},
		{
			name:             "trivial, multiple columns",
			colNames:         []string{"c1"},
			colInfos:         []*ColumnInfo{{Name: "c1", IsPK: true}, {Name: "c2", IsPK: false}, {Name: "c3", IsPK: false}},
			expectPKColInfos: []*ColumnInfo{{Name: "c1", IsPK: true}, {Name: "c2", IsPK: false}, {Name: "c3", IsPK: false}},
		},
		{
			name:             "last column, multiple columns",
			colNames:         []string{"c3"},
			colInfos:         []*ColumnInfo{{Name: "c1", IsPK: false}, {Name: "c2", IsPK: false}, {Name: "c3", IsPK: true}},
			expectPKColInfos: []*ColumnInfo{{Name: "c3", IsPK: true}, {Name: "c1", IsPK: false}, {Name: "c2", IsPK: false}},
		},
		{
			name:             "change of key, single column",
			colNames:         []string{"c2"},
			colInfos:         []*ColumnInfo{{Name: "c1", IsPK: false}, {Name: "c2", IsPK: false}, {Name: "c3", IsPK: true}},
			expectPKColInfos: []*ColumnInfo{{Name: "c2", IsPK: true}, {Name: "c1", IsPK: false}, {Name: "c3", IsPK: false}},
		},
		{
			name:             "change of key, multiple columns",
			colNames:         []string{"c2", "c3"},
			colInfos:         []*ColumnInfo{{Name: "c1", IsPK: false}, {Name: "c2", IsPK: false}, {Name: "c3", IsPK: true}},
			expectPKColInfos: []*ColumnInfo{{Name: "c2", IsPK: true}, {Name: "c3", IsPK: true}, {Name: "c1", IsPK: false}},
		},
	}

	for _, tc := range tt {
		t.Run(tc.name, func(t *testing.T) {
			pkColInfos := recalculatePKColsInfoByColumnNames(tc.colNames, tc.colInfos)
			assert.Equal(t, tc.expectPKColInfos, pkColInfos)
		})
	}
}

func TestPrimaryKeyEquivalentColumns(t *testing.T) {
	ctx := context.Background()
	tests := []struct {
		name    string
		table   string
		ddl     string
		want    []string
		wantErr bool
	}{
		{
			name:  "WITHPK",
			table: "withpk_t",
			ddl: `CREATE TABLE withpk_t (pkid INT NOT NULL AUTO_INCREMENT, col1 VARCHAR(25),
				PRIMARY KEY (pkid))`,
			want: []string{"pkid"},
		},
		{
			name:  "0PKE",
			table: "zeropke_t",
			ddl:   `CREATE TABLE zeropke_t (id INT NULL, col1 VARCHAR(25), UNIQUE KEY (id))`,
			want:  []string{},
		},
		{
			name:  "1PKE",
			table: "onepke_t",
			ddl:   `CREATE TABLE onepke_t (id INT NOT NULL, col1 VARCHAR(25), UNIQUE KEY (id))`,
			want:  []string{"id"},
		},
		{
			name:  "3MULTICOL1PKE",
			table: "onemcpke_t",
			ddl: `CREATE TABLE onemcpke_t (col1 VARCHAR(25) NOT NULL, col2 VARCHAR(25) NOT NULL,
					col3 VARCHAR(25) NOT NULL, col4 VARCHAR(25), UNIQUE KEY c4_c2_c1 (col4, col2, col1),
					UNIQUE KEY c1_c2 (col1, col2), UNIQUE KEY c1_c2_c4 (col1, col2, col4),
					KEY nc1_nc2 (col1, col2))`,
			want: []string{"col1", "col2"},
		},
		{
			name:  "3MULTICOL2PKE",
			table: "twomcpke_t",
			ddl: `CREATE TABLE twomcpke_t (col1 VARCHAR(25) NOT NULL, col2 VARCHAR(25) NOT NULL,
					col3 VARCHAR(25) NOT NULL, col4 VARCHAR(25), UNIQUE KEY (col4), UNIQUE KEY c4_c2_c1 (col4, col2, col1),
					UNIQUE KEY c1_c2_c3 (col1, col2, col3), UNIQUE KEY c1_c2 (col1, col2))`,
			want: []string{"col1", "col2"},
		},
		{
			name:  "1INTPKE1CHARPKE",
			table: "oneintpke1charpke_t",
			ddl: `CREATE TABLE oneintpke1charpke_t (col1 VARCHAR(25) NOT NULL, col2 VARCHAR(25) NOT NULL,
					col3 VARCHAR(25) NOT NULL, id1 INT NOT NULL, id2 INT NOT NULL, 
					UNIQUE KEY c1_c2 (col1, col2), UNIQUE KEY id1_id2 (id1, id2))`,
			want: []string{"id1", "id2"},
		},
		{
			name:  "INTINTVSVCHAR",
			table: "twointvsvcharpke_t",
			ddl: `CREATE TABLE twointvsvcharpke_t (col1 VARCHAR(25) NOT NULL, id1 INT NOT NULL, id2 INT NOT NULL, 
					UNIQUE KEY c1 (col1), UNIQUE KEY id1_id2 (id1, id2))`,
			want: []string{"id1", "id2"},
		},
		{
			name:  "TINYINTVSBIGINT",
			table: "tinyintvsbigint_t",
			ddl: `CREATE TABLE tinyintvsbigint_t (tid1 TINYINT NOT NULL, id1 INT NOT NULL, 
					UNIQUE KEY tid1 (tid1), UNIQUE KEY id1 (id1))`,
			want: []string{"tid1"},
		},
		{
			name:  "VCHARINTVSINT2VARCHAR",
			table: "vcharintvsinttwovchar_t",
			ddl: `CREATE TABLE vcharintvsinttwovchar_t (id1 INT NOT NULL, col1 VARCHAR(25) NOT NULL, col2 VARCHAR(25) NOT NULL,
					UNIQUE KEY col1_id1 (col1, id1), UNIQUE KEY id1_col1_col2 (id1, col1, col2))`,
			want: []string{"col1", "id1"},
		},
		{
			name:  "VCHARVSINT3",
			table: "vcharvsintthree_t",
			ddl: `CREATE TABLE vcharvsintthree_t (id1 INT NOT NULL, id2 INT NOT NULL, id3 INT NOT NULL, col1 VARCHAR(50) NOT NULL,
					UNIQUE KEY col1 (col1), UNIQUE KEY id1_id2_id3 (id1, id2, id3))`,
			want: []string{"id1", "id2", "id3"},
		},
	}
	for _, tt := range tests {
		t.Run(tt.name, func(t *testing.T) {
			require.NoError(t, env.Mysqld.ExecuteSuperQuery(ctx, tt.ddl))
			got, err := env.Mysqld.GetPrimaryKeyEquivalentColumns(ctx, env.Dbcfgs.DBName, tt.table)
			if (err != nil) != tt.wantErr {
				t.Errorf("Mysqld.GetPrimaryKeyEquivalentColumns() error = %v, wantErr %v", err, tt.wantErr)
				return
			}
			if !reflect.DeepEqual(got, tt.want) {
				t.Errorf("Mysqld.GetPrimaryKeyEquivalentColumns() = %v, want %v", got, tt.want)
			}
		})
	}
}

// TestDeferSecondaryKeys confirms the behavior of the
// --defer-secondary-keys MoveTables/Migrate, and Reshard
// workflow/command flag.
//  1. We drop the secondary keys
//  2. We store the secondary key definitions for step 3
//  3. We add the secondary keys back after the rows are copied
func TestDeferSecondaryKeys(t *testing.T) {
	ctx := context.Background()
	tablet := addTablet(100)
	defer deleteTablet(tablet)
	filter := &binlogdatapb.Filter{
		Rules: []*binlogdatapb.Rule{{
			Match: "t1",
		}},
	}
	bls := &binlogdatapb.BinlogSource{
		Keyspace: env.KeyspaceName,
		Shard:    env.ShardName,
		Filter:   filter,
	}
	id := uint32(1)
	vsclient := newTabletConnector(tablet)
	stats := binlogplayer.NewStats()
	dbClient := playerEngine.dbClientFactoryFiltered(sidecardb.SidecarDBName)
	err := dbClient.Connect()
	require.NoError(t, err)
	defer dbClient.Close()
	dbName := dbClient.DBName()
	// Ensure there's a dummy vreplication workflow record
	_, err = dbClient.ExecuteFetch(fmt.Sprintf("insert into mysql.vreplication (id, workflow, source, pos, max_tps, max_replication_lag, time_updated, transaction_timestamp, state, db_name) values (%d, 'test', '', '', 99999, 99999, 0, 0, 'Running', '%s') on duplicate key update workflow='test', source='', pos='', max_tps=99999, max_replication_lag=99999, time_updated=0, transaction_timestamp=0, state='Running', db_name='%s'",
		id, dbName, dbName), 1)
	require.NoError(t, err)
	defer func() {
		_, err = dbClient.ExecuteFetch(fmt.Sprintf("delete from mysql.vreplication where id = %d", id), 1)
		require.NoError(t, err)
	}()
<<<<<<< HEAD
	vr := newVReplicator(id, env.KeyspaceName, bls, vsclient, stats, dbClient, env.Mysqld, playerEngine)
=======
	vr := newVReplicator(id, bls.Keyspace, dbName, bls, vsclient, stats, dbClient, env.Mysqld, playerEngine)
>>>>>>> f7cc4e04
	getActionsSQLf := "select action from mysql.post_copy_action where table_name='%s'"
	getCurrentDDL := func(tableName string) string {
		req := &tabletmanagerdatapb.GetSchemaRequest{Tables: []string{tableName}}
		sd, err := env.Mysqld.GetSchema(ctx, dbName, req)
		require.NoError(t, err)
		require.Equal(t, 1, len(sd.TableDefinitions))
		return removeVersionDifferences(sd.TableDefinitions[0].Schema)
	}
	_, err = dbClient.ExecuteFetch("use "+dbName, 1)
	require.NoError(t, err)
	diffHints := &schemadiff.DiffHints{
		StrictIndexOrdering: false,
	}

	tests := []struct {
		name                  string
		tableName             string
		initialDDL            string
		strippedDDL           string
		intermediateDDL       string
		actionDDL             string
		WorkflowType          int32
		wantStashErr          string
		wantExecErr           string
		expectFinalSchemaDiff bool
		postStashHook         func() error
	}{
		{
			name:         "0SK",
			tableName:    "t1",
			initialDDL:   "create table t1 (id int not null, primary key (id))",
			strippedDDL:  "create table t1 (id int not null, primary key (id))",
			WorkflowType: int32(binlogdatapb.VReplicationWorkflowType_MoveTables),
		},
		{
			name:         "1SK:Materialize",
			tableName:    "t1",
			initialDDL:   "create table t1 (id int not null, c1 int default null, primary key (id), key c1 (c1))",
			strippedDDL:  "create table t1 (id int not null, c1 int default null, primary key (id), key c1 (c1))",
			WorkflowType: int32(binlogdatapb.VReplicationWorkflowType_Materialize),
			wantStashErr: "deferring secondary key creation is not supported for Materialize workflows",
		},
		{
			name:         "1SK:OnlineDDL",
			tableName:    "t1",
			initialDDL:   "create table t1 (id int not null, c1 int default null, primary key (id), key c1 (c1))",
			strippedDDL:  "create table t1 (id int not null, c1 int default null, primary key (id), key c1 (c1))",
			WorkflowType: int32(binlogdatapb.VReplicationWorkflowType_OnlineDDL),
			wantStashErr: "deferring secondary key creation is not supported for OnlineDDL workflows",
		},
		{
			name:         "1SK",
			tableName:    "t1",
			initialDDL:   "create table t1 (id int not null, c1 int default null, primary key (id), key c1 (c1))",
			strippedDDL:  "create table t1 (id int not null, c1 int default null, primary key (id))",
			actionDDL:    "alter table %s.t1 add key c1 (c1)",
			WorkflowType: int32(binlogdatapb.VReplicationWorkflowType_Reshard),
		},
		{
			name:         "2SK",
			tableName:    "t1",
			initialDDL:   "create table t1 (id int not null, c1 int default null, c2 int default null, primary key (id), key c1 (c1), key c2 (c2))",
			strippedDDL:  "create table t1 (id int not null, c1 int default null, c2 int default null, primary key (id))",
			actionDDL:    "alter table %s.t1 add key c1 (c1), add key c2 (c2)",
			WorkflowType: int32(binlogdatapb.VReplicationWorkflowType_MoveTables),
		},
		{
			name:         "2tSK",
			tableName:    "t1",
			initialDDL:   "create table t1 (id int not null, c1 varchar(10) default null, c2 varchar(10) default null, primary key (id), key c1_c2 (c1,c2), key c2 (c2))",
			strippedDDL:  "create table t1 (id int not null, c1 varchar(10) default null, c2 varchar(10) default null, primary key (id))",
			actionDDL:    "alter table %s.t1 add key c1_c2 (c1, c2), add key c2 (c2)",
			WorkflowType: int32(binlogdatapb.VReplicationWorkflowType_MoveTables),
		},
		{
			name:         "2FPK2SK",
			tableName:    "t1",
			initialDDL:   "create table t1 (id int not null, c1 varchar(10) not null, c2 varchar(10) default null, primary key (id,c1), key c1_c2 (c1,c2), key c2 (c2))",
			strippedDDL:  "create table t1 (id int not null, c1 varchar(10) not null, c2 varchar(10) default null, primary key (id,c1))",
			actionDDL:    "alter table %s.t1 add key c1_c2 (c1, c2), add key c2 (c2)",
			WorkflowType: int32(binlogdatapb.VReplicationWorkflowType_MoveTables),
		},
		{
			name:         "3FPK1SK",
			tableName:    "t1",
			initialDDL:   "create table t1 (id int not null, c1 varchar(10) not null, c2 varchar(10) not null, primary key (id,c1,c2), key c2 (c2))",
			strippedDDL:  "create table t1 (id int not null, c1 varchar(10) not null, c2 varchar(10) not null, primary key (id,c1,c2))",
			actionDDL:    "alter table %s.t1 add key c2 (c2)",
			WorkflowType: int32(binlogdatapb.VReplicationWorkflowType_Reshard),
		},
		{
			name:        "3FPK1SK_ShardMerge",
			tableName:   "t1",
			initialDDL:  "create table t1 (id int not null, c1 varchar(10) not null, c2 varchar(10) not null, primary key (id,c1,c2), key c2 (c2))",
			strippedDDL: "create table t1 (id int not null, c1 varchar(10) not null, c2 varchar(10) not null, primary key (id,c1,c2))",
			actionDDL:   "alter table %s.t1 add key c2 (c2)",
			postStashHook: func() error {
				myid := id + 1000
				// Insert second vreplication record to simulate a second controller/vreplicator
				_, err = dbClient.ExecuteFetch(fmt.Sprintf("insert into mysql.vreplication (id, workflow, source, pos, max_tps, max_replication_lag, time_updated, transaction_timestamp, state, db_name) values (%d, 'test', '', '', 99999, 99999, 0, 0, 'Running', '%s')",
					myid, dbName), 1)
				if err != nil {
					return err
				}
<<<<<<< HEAD
				myvr := newVReplicator(myid, env.KeyspaceName, bls, vsclient, stats, dbClient, env.Mysqld, playerEngine)
=======
				myvr := newVReplicator(myid, bls.Keyspace, dbName, bls, vsclient, stats, dbClient, env.Mysqld, playerEngine)
>>>>>>> f7cc4e04
				myvr.WorkflowType = int32(binlogdatapb.VReplicationWorkflowType_Reshard)
				// Insert second post copy action record to simulate a shard merge where you
				// have N controllers/replicators running for the same table on the tablet.
				// This forces a second row, which would otherwise not get created beacause
				// when this is called there's no secondary keys to stash anymore.
				addlAction, err := json.Marshal(PostCopyAction{
					Type: PostCopyActionSQL,
					Task: fmt.Sprintf("alter table %s.t1 add key c2 (c2)", dbName),
				})
				if err != nil {
					return err
				}
				_, err = dbClient.ExecuteFetch(fmt.Sprintf("insert into mysql.post_copy_action (vrepl_id, table_name, action) values (%d, 't1', '%s')",
					myid, string(addlAction)), 1)
				if err != nil {
					return err
				}
				err = myvr.execPostCopyActions(ctx, "t1")
				if err != nil {
					return err
				}
				return nil
			},
			WorkflowType: int32(binlogdatapb.VReplicationWorkflowType_Reshard),
		},
		{
			name:         "0FPK2tSK",
			tableName:    "t1",
			initialDDL:   "create table t1 (id int not null, c1 varchar(10) default null, c2 varchar(10) default null, key c1_c2 (c1,c2), key c2 (c2))",
			strippedDDL:  "create table t1 (id int not null, c1 varchar(10) default null, c2 varchar(10) default null)",
			actionDDL:    "alter table %s.t1 add key c1_c2 (c1, c2), add key c2 (c2)",
			WorkflowType: int32(binlogdatapb.VReplicationWorkflowType_MoveTables),
		},
		{
			name:            "2SKRetryNoErr",
			tableName:       "t1",
			initialDDL:      "create table t1 (id int not null, c1 int default null, c2 int default null, primary key (id), key c1 (c1), key c2 (c2))",
			strippedDDL:     "create table t1 (id int not null, c1 int default null, c2 int default null, primary key (id))",
			intermediateDDL: "alter table %s.t1 add key c1 (c1), add key c2 (c2)",
			actionDDL:       "alter table %s.t1 add key c1 (c1), add key c2 (c2)",
			WorkflowType:    int32(binlogdatapb.VReplicationWorkflowType_MoveTables),
		},
		{
			name:            "2SKRetryNoErr2",
			tableName:       "t1",
			initialDDL:      "create table t1 (id int not null, c1 int default null, c2 int default null, primary key (id), key c1 (c1), key c2 (c2))",
			strippedDDL:     "create table t1 (id int not null, c1 int default null, c2 int default null, primary key (id))",
			intermediateDDL: "alter table %s.t1 add key c2 (c2), add key c1 (c1)",
			actionDDL:       "alter table %s.t1 add key c1 (c1), add key c2 (c2)",
			WorkflowType:    int32(binlogdatapb.VReplicationWorkflowType_MoveTables),
		},
		{
			name:                  "SKSuperSetNoErr", // a superset of the original keys is allowed
			tableName:             "t1",
			initialDDL:            "create table t1 (id int not null, c1 int default null, c2 int default null, primary key (id), key c1 (c1), key c2 (c2))",
			strippedDDL:           "create table t1 (id int not null, c1 int default null, c2 int default null, primary key (id))",
			intermediateDDL:       "alter table %s.t1 add unique key c1_c2 (c1,c2), add key c2 (c2), add key c1 (c1)",
			actionDDL:             "alter table %s.t1 add key c1 (c1), add key c2 (c2)",
			WorkflowType:          int32(binlogdatapb.VReplicationWorkflowType_MoveTables),
			expectFinalSchemaDiff: true,
		},
		{
			name:            "2SKRetryErr",
			tableName:       "t1",
			initialDDL:      "create table t1 (id int not null, c1 int default null, c2 int default null, primary key (id), key c1 (c1), key c2 (c2))",
			strippedDDL:     "create table t1 (id int not null, c1 int default null, c2 int default null, primary key (id))",
			intermediateDDL: "alter table %s.t1 add key c2 (c2)",
			actionDDL:       "alter table %s.t1 add key c1 (c1), add key c2 (c2)",
			WorkflowType:    int32(binlogdatapb.VReplicationWorkflowType_MoveTables),
			wantExecErr:     "Duplicate key name 'c2' (errno 1061) (sqlstate 42000)",
		},
		{
			name:            "2SKRetryErr2",
			tableName:       "t1",
			initialDDL:      "create table t1 (id int not null, c1 int default null, c2 int default null, primary key (id), key c1 (c1), key c2 (c2))",
			strippedDDL:     "create table t1 (id int not null, c1 int default null, c2 int default null, primary key (id))",
			intermediateDDL: "alter table %s.t1 add key c1 (c1)",
			actionDDL:       "alter table %s.t1 add key c1 (c1), add key c2 (c2)",
			WorkflowType:    int32(binlogdatapb.VReplicationWorkflowType_MoveTables),
			wantExecErr:     "Duplicate key name 'c1' (errno 1061) (sqlstate 42000)",
		},
	}

	for _, tcase := range tests {
		t.Run(tcase.name, func(t *testing.T) {
			// Deferred secondary indexes are only supported for
			// MoveTables and Reshard workflows.
			vr.WorkflowType = tcase.WorkflowType

			// Create the table.
			_, err := dbClient.ExecuteFetch(tcase.initialDDL, 1)
			require.NoError(t, err)
			defer func() {
				_, err = dbClient.ExecuteFetch(fmt.Sprintf("drop table %s.%s", dbName, tcase.tableName), 1)
				require.NoError(t, err)
				_, err = dbClient.ExecuteFetch("delete from mysql.post_copy_action", 1)
				require.NoError(t, err)
			}()

			confirmNoSecondaryKeys := func() {
				// Confirm that the table now has no secondary keys.
				tcase.strippedDDL = removeVersionDifferences(tcase.strippedDDL)
				currentDDL := getCurrentDDL(tcase.tableName)
				require.True(t, strings.EqualFold(stripCruft(tcase.strippedDDL), stripCruft(currentDDL)),
					"Expected: %s\n     Got: %s", forError(tcase.strippedDDL), forError(currentDDL))
			}

			// If the table has any secondary keys, drop them and
			// store an ALTER TABLE statement to re-add them after
			// the table is copied.
			err = vr.stashSecondaryKeys(ctx, tcase.tableName)
			if tcase.wantStashErr != "" {
				require.EqualError(t, err, tcase.wantStashErr)
			} else {
				require.NoError(t, err)
			}
			confirmNoSecondaryKeys()

			if tcase.postStashHook != nil {
				err = tcase.postStashHook()
				require.NoError(t, err)

				// We should still NOT have any secondary keys because there's still
				// a running controller/vreplicator in the copy phase.
				confirmNoSecondaryKeys()
			}

			// If we expect post-copy SQL actions, then ensure
			// that the stored DDL matches what we expect.
			if tcase.actionDDL != "" {
				res, err := dbClient.ExecuteFetch(fmt.Sprintf(getActionsSQLf, tcase.tableName), 1)
				require.Equal(t, 1, len(res.Rows))
				require.NoError(t, err)
				val, err := res.Rows[0][0].ToBytes()
				require.NoError(t, err)
				alter, err := jsonparser.GetString(val, "task")
				require.NoError(t, err)
				require.True(t, strings.EqualFold(stripCruft(fmt.Sprintf(tcase.actionDDL, dbName)), stripCruft(alter)),
					"Expected: %s\n     Got: %s", forError(fmt.Sprintf(tcase.actionDDL, dbName)), forError(alter))
			}

			if tcase.intermediateDDL != "" {
				_, err := dbClient.ExecuteFetch(fmt.Sprintf(tcase.intermediateDDL, dbName), 1)
				require.NoError(t, err)
			}

			err = vr.execPostCopyActions(ctx, tcase.tableName)
			expectedPostCopyActionRecs := 0
			if tcase.wantExecErr != "" {
				require.Contains(t, err.Error(), tcase.wantExecErr)
				expectedPostCopyActionRecs = 1
			} else {
				require.NoError(t, err)
				// Confirm that the final DDL logically matches the initial DDL.
				// We do not require that the index definitions are in the same
				// order in the table schema.
				if !tcase.expectFinalSchemaDiff {
					currentDDL := getCurrentDDL(tcase.tableName)
					sdiff, err := schemadiff.DiffCreateTablesQueries(currentDDL, tcase.initialDDL, diffHints)
					require.NoError(t, err)
					require.Nil(t, sdiff, "Expected no schema difference but got: %s", sdiff.CanonicalStatementString())
				}
			}

			// Confirm that the post copy action record(s) are deleted when there's
			// no exec error or conversely that it still exists when there was
			// one.
			res, err := dbClient.ExecuteFetch(fmt.Sprintf(getActionsSQLf, tcase.tableName), expectedPostCopyActionRecs)
			require.NoError(t, err)
			require.Equal(t, expectedPostCopyActionRecs, len(res.Rows),
				"Expected %d post copy action records, got %d", expectedPostCopyActionRecs, len(res.Rows))
		})
	}
}

// TestCancelledDeferSecondaryKeys tests that the ALTER
// TABLE statement used to re-add secondary keys (when
// the --defer-secondary-keys flag was used), after
// copying all rows, is properly killed when the context
// is cancelled -- e.g. due to the VReplication engine
// closing for a tablet transition during a PRS.
func TestCancelledDeferSecondaryKeys(t *testing.T) {
	// Skip the test for MariaDB as it does not have
	// performance_schema enabled by default.
	version, err := mysqlctl.GetVersionString()
	require.NoError(t, err)
	flavor, _, err := mysqlctl.ParseVersionString(version)
	require.NoError(t, err)
	if flavor == mysqlctl.FlavorMariaDB {
		t.Skipf("Skipping test as it's not supported with %s", flavor)
	}

	ctx, cancel := context.WithCancel(context.Background())
	defer cancel()
	tablet := addTablet(100)
	defer deleteTablet(tablet)
	filter := &binlogdatapb.Filter{
		Rules: []*binlogdatapb.Rule{{
			Match: "t1",
		}},
	}
	bls := &binlogdatapb.BinlogSource{
		Keyspace: env.KeyspaceName,
		Shard:    env.ShardName,
		Filter:   filter,
	}
	// The test env uses the same factory for both dba and
	// filtered connections.
	dbconfigs.GlobalDBConfigs.Filtered.User = "vt_dba"
	id := uint32(1)
	vsclient := newTabletConnector(tablet)
	stats := binlogplayer.NewStats()
	dbaconn := playerEngine.dbClientFactoryDba(sidecardb.SidecarDBName)
	err = dbaconn.Connect()
	require.NoError(t, err)
	defer dbaconn.Close()
	dbClient := playerEngine.dbClientFactoryFiltered(sidecardb.SidecarDBName)
	err = dbClient.Connect()
	require.NoError(t, err)
	defer dbClient.Close()
	dbName := dbClient.DBName()
	// Ensure there's a dummy vreplication workflow record
	_, err = dbClient.ExecuteFetch(fmt.Sprintf("insert into mysql.vreplication (id, workflow, source, pos, max_tps, max_replication_lag, time_updated, transaction_timestamp, state, db_name) values (%d, 'test', '', '', 99999, 99999, 0, 0, 'Running', '%s') on duplicate key update workflow='test', source='', pos='', max_tps=99999, max_replication_lag=99999, time_updated=0, transaction_timestamp=0, state='Running', db_name='%s'",
		id, dbName, dbName), 1)
	require.NoError(t, err)
	defer func() {
		_, err = dbClient.ExecuteFetch(fmt.Sprintf("delete from mysql.vreplication where id = %d", id), 1)
		require.NoError(t, err)
	}()
<<<<<<< HEAD
	vr := newVReplicator(id, env.KeyspaceName, bls, vsclient, stats, dbClient, env.Mysqld, playerEngine)
=======
	vr := newVReplicator(id, bls.Keyspace, dbName, bls, vsclient, stats, dbClient, env.Mysqld, playerEngine)
>>>>>>> f7cc4e04
	vr.WorkflowType = int32(binlogdatapb.VReplicationWorkflowType_MoveTables)
	getCurrentDDL := func(tableName string) string {
		req := &tabletmanagerdatapb.GetSchemaRequest{Tables: []string{tableName}}
		sd, err := env.Mysqld.GetSchema(context.Background(), dbName, req)
		require.NoError(t, err)
		require.Equal(t, 1, len(sd.TableDefinitions))
		return removeVersionDifferences(sd.TableDefinitions[0].Schema)
	}
	getActionsSQLf := "select action from mysql.post_copy_action where vrepl_id=%d and table_name='%s'"

	tableName := "t1"
	ddl := fmt.Sprintf("create table %s.t1 (id int not null, c1 int default null, c2 int default null, primary key(id), key c1 (c1), key c2 (c2))", dbName)
	withoutPKs := "create table t1 (id int not null, c1 int default null, c2 int default null, primary key(id))"
	alter := fmt.Sprintf("alter table %s.t1 add key c1 (c1), add key c2 (c2)", dbName)

	// Create the table.
	_, err = dbClient.ExecuteFetch(ddl, 1)
	require.NoError(t, err)

	// Setup the ALTER work.
	err = vr.stashSecondaryKeys(ctx, tableName)
	require.NoError(t, err)

	// Lock the table to block execution of the ALTER so
	// that we can be sure that it runs and we can KILL it.
	_, err = dbaconn.ExecuteFetch(fmt.Sprintf("lock table %s.%s write", dbName, tableName), 1)
	require.NoError(t, err)

	// The ALTER should block on the table lock.
	wg := sync.WaitGroup{}
	wg.Add(1)
	go func() {
		defer wg.Done()
		err := vr.execPostCopyActions(ctx, tableName)
		assert.True(t, strings.EqualFold(err.Error(), fmt.Sprintf("EOF (errno 2013) (sqlstate HY000) during query: %s", alter)))
	}()

	// Confirm that the expected ALTER query is being attempted.
	query := fmt.Sprintf("select count(*) from performance_schema.events_statements_current where sql_text = '%s'", alter)
	waitForQueryResult(t, dbaconn, query, "1")

	// Cancel the context while the ALTER is running/blocked
	// and wait for it to be KILLed off.
	playerEngine.cancel()
	wg.Wait()

	_, err = dbaconn.ExecuteFetch("unlock tables", 1)
	assert.NoError(t, err)

	// Confirm that the ALTER to re-add the secondary keys
	// did not succeed.
	currentDDL := getCurrentDDL(tableName)
	assert.True(t, strings.EqualFold(stripCruft(withoutPKs), stripCruft(currentDDL)),
		"Expected: %s\n     Got: %s", forError(withoutPKs), forError(currentDDL))

	// Confirm that we successfully attempted to kill it.
	query = "select count(*) from performance_schema.events_statements_history where digest_text = 'KILL ?' and errors = 0"
	res, err := dbaconn.ExecuteFetch(query, 1)
	assert.NoError(t, err)
	assert.Equal(t, 1, len(res.Rows))
	// TODO: figure out why the KILL never shows up...
	//require.Equal(t, "1", res.Rows[0][0].ToString())

	// Confirm that the post copy action record still exists
	// so it will later be retried.
	res, err = dbClient.ExecuteFetch(fmt.Sprintf(getActionsSQLf, id, tableName), 1)
	require.NoError(t, err)
	require.Equal(t, 1, len(res.Rows))
}

// stripCruft removes all whitespace unicode chars and backticks.
func stripCruft(in string) string {
	out := strings.Builder{}
	for _, r := range in {
		if unicode.IsSpace(r) || r == '`' {
			continue
		}
		out.WriteRune(r)
	}
	return out.String()
}

// forError returns a string for humans to easily compare in
// in error messages.
func forError(in string) string {
	mid := strings.ToLower(in)
	// condense multiple spaces into one.
	mid = regexp.MustCompile(`\s+`).ReplaceAllString(mid, " ")
	sr := strings.NewReplacer(
		"\t", "",
		"\n", "",
		"\r", "",
		"`", "",
		"( ", "(",
		" )", ")",
	)
	return sr.Replace(mid)
}

// removeVersionDifferences removes portions of a CREATE TABLE statement
// that differ between versions:
//   - 8.0 no longer includes display widths for integer or year types
//   - MySQL and MariaDB versions differ in what table options they display
func removeVersionDifferences(in string) string {
	out := in
	var re *regexp.Regexp
	for _, baseType := range []string{"int", "year"} {
		re = regexp.MustCompile(fmt.Sprintf(`(?i)%s\(([0-9]*)?\)`, baseType))
		out = re.ReplaceAllString(out, baseType)
	}
	re = regexp.MustCompile(`(?i)engine[\s]*=[\s]*innodb.*$`)
	out = re.ReplaceAllString(out, "")
	return out
}

func waitForQueryResult(t *testing.T, dbc binlogplayer.DBClient, query, val string) {
	tmr := time.NewTimer(1 * time.Second)
	defer tmr.Stop()
	for {
		res, err := dbc.ExecuteFetch(query, 1)
		assert.NoError(t, err)
		assert.Equal(t, 1, len(res.Rows))
		if res.Rows[0][0].ToString() == val {
			return
		}
		select {
		case <-tmr.C:
			t.Fatalf("query %s did not return expected value of %s", query, val)
		default:
			time.Sleep(50 * time.Millisecond)
		}
	}
}<|MERGE_RESOLUTION|>--- conflicted
+++ resolved
@@ -227,11 +227,7 @@
 		_, err = dbClient.ExecuteFetch(fmt.Sprintf("delete from mysql.vreplication where id = %d", id), 1)
 		require.NoError(t, err)
 	}()
-<<<<<<< HEAD
-	vr := newVReplicator(id, env.KeyspaceName, bls, vsclient, stats, dbClient, env.Mysqld, playerEngine)
-=======
 	vr := newVReplicator(id, bls.Keyspace, dbName, bls, vsclient, stats, dbClient, env.Mysqld, playerEngine)
->>>>>>> f7cc4e04
 	getActionsSQLf := "select action from mysql.post_copy_action where table_name='%s'"
 	getCurrentDDL := func(tableName string) string {
 		req := &tabletmanagerdatapb.GetSchemaRequest{Tables: []string{tableName}}
@@ -336,11 +332,7 @@
 				if err != nil {
 					return err
 				}
-<<<<<<< HEAD
-				myvr := newVReplicator(myid, env.KeyspaceName, bls, vsclient, stats, dbClient, env.Mysqld, playerEngine)
-=======
 				myvr := newVReplicator(myid, bls.Keyspace, dbName, bls, vsclient, stats, dbClient, env.Mysqld, playerEngine)
->>>>>>> f7cc4e04
 				myvr.WorkflowType = int32(binlogdatapb.VReplicationWorkflowType_Reshard)
 				// Insert second post copy action record to simulate a shard merge where you
 				// have N controllers/replicators running for the same table on the tablet.
@@ -570,11 +562,7 @@
 		_, err = dbClient.ExecuteFetch(fmt.Sprintf("delete from mysql.vreplication where id = %d", id), 1)
 		require.NoError(t, err)
 	}()
-<<<<<<< HEAD
-	vr := newVReplicator(id, env.KeyspaceName, bls, vsclient, stats, dbClient, env.Mysqld, playerEngine)
-=======
 	vr := newVReplicator(id, bls.Keyspace, dbName, bls, vsclient, stats, dbClient, env.Mysqld, playerEngine)
->>>>>>> f7cc4e04
 	vr.WorkflowType = int32(binlogdatapb.VReplicationWorkflowType_MoveTables)
 	getCurrentDDL := func(tableName string) string {
 		req := &tabletmanagerdatapb.GetSchemaRequest{Tables: []string{tableName}}
