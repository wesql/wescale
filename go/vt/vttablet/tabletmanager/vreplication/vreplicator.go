/*
Copyright ApeCloud, Inc.
Licensed under the Apache v2(found in the LICENSE file in the root directory).
*/

/*
Copyright 2019 The Vitess Authors.

Licensed under the Apache License, Version 2.0 (the "License");
you may not use this file except in compliance with the License.
You may obtain a copy of the License at

    http://www.apache.org/licenses/LICENSE-2.0

Unless required by applicable law or agreed to in writing, software
distributed under the License is distributed on an "AS IS" BASIS,
WITHOUT WARRANTIES OR CONDITIONS OF ANY KIND, either express or implied.
See the License for the specific language governing permissions and
limitations under the License.
*/

package vreplication

import (
	"encoding/json"
	"fmt"
	"math"
	"sort"
	"strconv"
	"strings"
	"time"

	"vitess.io/vitess/go/vt/sidecardb"

	"vitess.io/vitess/go/timer"
	"vitess.io/vitess/go/vt/schema"
	"vitess.io/vitess/go/vt/sqlparser"
	"vitess.io/vitess/go/vt/vterrors"

	querypb "vitess.io/vitess/go/vt/proto/query"
	vtrpcpb "vitess.io/vitess/go/vt/proto/vtrpc"

	"vitess.io/vitess/go/vt/vtgate/evalengine"

	"context"

	"vitess.io/vitess/go/mysql"
	"vitess.io/vitess/go/sqltypes"
	"vitess.io/vitess/go/vt/binlog/binlogplayer"
	"vitess.io/vitess/go/vt/log"
	"vitess.io/vitess/go/vt/mysqlctl"

	binlogdatapb "vitess.io/vitess/go/vt/proto/binlogdata"
	tabletmanagerdatapb "vitess.io/vitess/go/vt/proto/tabletmanagerdata"
)

var (
	// idleTimeout is set to slightly above 1s, compared to heartbeatTime
	// set by VStreamer at slightly below 1s. This minimizes conflicts
	// between the two timeouts.
	idleTimeout = 1100 * time.Millisecond

	dbLockRetryDelay = 1 * time.Second

	// vreplicationMinimumHeartbeatUpdateInterval overrides vreplicationHeartbeatUpdateInterval if the latter is higher than this
	// to ensure that it satisfies liveness criteria implicitly expected by internal processes like Online DDL
	vreplicationMinimumHeartbeatUpdateInterval = 60

	vreplicationExperimentalFlagOptimizeInserts int64 = 1
)

const (
	getSQLModeQuery = `SELECT @@session.sql_mode AS sql_mode`
	// SQLMode should be used whenever performing a schema change as part of a vreplication
	// workflow to ensure that you set a permissive SQL mode as defined by
	// VReplication. We follow MySQL's model for recreating database objects
	// on a target -- using SQL statements generated from a source -- which
	// ensures that we can recreate them regardless of the sql_mode that was
	// in effect on the source when it was created:
	//   https://github.com/mysql/mysql-server/blob/3290a66c89eb1625a7058e0ef732432b6952b435/client/mysqldump.cc#L795-L818
	SQLMode          = "NO_AUTO_VALUE_ON_ZERO"
	StrictSQLMode    = "STRICT_ALL_TABLES,NO_AUTO_VALUE_ON_ZERO"
	setSQLModeQueryf = `SET @@session.sql_mode='%s'`

	sqlCreatePostCopyAction = `insert into mysql.post_copy_action(vrepl_id, table_name, action)
	values(%a, %a, convert(%a using utf8mb4))`
	sqlGetPostCopyActions = `select id, action from mysql.post_copy_action where vrepl_id=%a and
	table_name=%a`
	// sqlGetPostCopyActionsForTable gets a write lock on all post_copy_action
	// rows for the table and should only be called from within an explicit
	// multi-statement transaction in order to hold those locks until the
	// related work is finished as this is a concurrency control mechanism.
	sqlGetAndLockPostCopyActionsForTable = `select id, vrepl_id, action from mysql.post_copy_action where id in
	(
		select pca.id from mysql.post_copy_action as pca inner join mysql.vreplication as vr on (pca.vrepl_id = vr.id)
		where pca.table_name=%a
	) for update`
	sqlGetPostCopyActionTaskByType = `select json_unquote(json_extract(action, '$.task')) as task from mysql.post_copy_action where
	json_unquote(json_extract(action, '$.type'))=%a and vrepl_id=%a and table_name=%a`
	sqlDeletePostCopyAction = `delete from mysql.post_copy_action where vrepl_id=%a and
	table_name=%a and id=%a`
)

type ComponentName string

const (
	VPlayerComponentName     ComponentName = "vplayer"
	VCopierComponentName     ComponentName = "vcopier"
	VStreamerComponentName   ComponentName = "vstreamer"
	RowStreamerComponentName ComponentName = "rowstreamer"
)

// vreplicator provides the core logic to start vreplication streams
type vreplicator struct {
	vre *Engine
	// id is the copy_state.vrepl_id, which is also the vreplication.id.
	id                uint32
	dbClient          *vdbClient
	targetTableSchema string
	// source
	sourceTableSchema string
	source            *binlogdatapb.BinlogSource
	sourceVStreamer   VStreamerClient
	state             string
	stats             *binlogplayer.Stats
	// mysqld is used to fetch the local schema.
	mysqld mysqlctl.MysqlDaemon
	// used in 'buildReplicatorPlan()'
	colInfoMap map[string][]*ColumnInfo

	originalFKCheckSetting int64
	originalSQLMode        string

	WorkflowType int32
	WorkflowName string

	throttleUpdatesRateLimiter *timer.RateLimiter
}

// newVReplicator creates a new vreplicator. The valid fields from the source are:
// Keyspace, Shard, Filter, OnDdl, ExternalMySql and StopAfterCopy.
// The Filter consists of Rules. Each Rule has a Match and an (inner) Filter field.
// The Match can be a table name or, if it begins with a "/", a wildcard.
// The Filter can be empty: get all rows and columns.
// The Filter can be a keyrange, like "-80": get all rows that are within the keyrange.
// The Filter can be a select expression. Examples.
//
//	"select * from t", same as an empty Filter,
//	"select * from t where in_keyrange('-80')", same as "-80",
//	"select * from t where in_keyrange(col1, 'hash', '-80')",
//	"select col1, col2 from t where...",
//	"select col1, keyspace_id() as ksid from t where...",
//	"select id, count(*), sum(price) from t group by id",
//	"select * from t where customer_id=1 and val = 'newton'".
//	Only "in_keyrange" expressions, integer and string comparisons are supported in the where clause.
//	The select expressions can be any valid non-aggregate expressions,
//	or count(*), or sum(col).
//	If the target column name does not match the source expression, an
//	alias like "a+b as targetcol" must be used.
//	More advanced constructs can be used. Please see the table plan builder
//	documentation for more info.
<<<<<<< HEAD
func newVReplicator(id uint32, sourceTableSchema string, source *binlogdatapb.BinlogSource, sourceVStreamer VStreamerClient, stats *binlogplayer.Stats, dbClient binlogplayer.DBClient, mysqld mysqlctl.MysqlDaemon, vre *Engine) *vreplicator {
=======
func newVReplicator(id uint32, sourceTableSchema string, targetTableSchema string, source *binlogdatapb.BinlogSource, sourceVStreamer VStreamerClient, stats *binlogplayer.Stats, dbClient binlogplayer.DBClient, mysqld mysqlctl.MysqlDaemon, vre *Engine) *vreplicator {
>>>>>>> f7cc4e04
	if vreplicationHeartbeatUpdateInterval > vreplicationMinimumHeartbeatUpdateInterval {
		log.Warningf("The supplied value for vreplication_heartbeat_update_interval:%d seconds is larger than the maximum allowed:%d seconds, vreplication will fallback to %d",
			vreplicationHeartbeatUpdateInterval, vreplicationMinimumHeartbeatUpdateInterval, vreplicationMinimumHeartbeatUpdateInterval)
	}
	return &vreplicator{
		vre:               vre,
		id:                id,
<<<<<<< HEAD
=======
		targetTableSchema: targetTableSchema,
>>>>>>> f7cc4e04
		sourceTableSchema: sourceTableSchema,
		source:            source,
		sourceVStreamer:   sourceVStreamer,
		stats:             stats,
		dbClient:          newVDBClient(dbClient, stats),
		mysqld:            mysqld,

		throttleUpdatesRateLimiter: timer.NewRateLimiter(time.Second),
	}
}

// Replicate starts a vreplication stream. It can be in one of three phases:
// 1. Init: If a request is issued with no starting position, we assume that the
// contents of the tables must be copied first. During this phase, the list of
// tables to be copied is inserted into the copy_state table. A successful insert
// gets us out of this phase.
// 2. Copy: If the copy_state table has rows, then we are in this phase. During this
// phase, we repeatedly invoke copyNext until all the tables are copied. After each
// table is successfully copied, it's removed from the copy_state table. We exit this
// phase when there are no rows left in copy_state.
// 3. Replicate: In this phase, we replicate binlog events indefinitely, unless
// a stop position was requested. This phase differs from the Init phase because
// there is a replication position.
// If a request had a starting position, then we go directly into phase 3.
// During these phases, the state of vreplication is reported as 'Init', 'Copying',
// or 'Running'. They all mean the same thing. The difference in the phases depends
// on the criteria defined above. The different states reported are mainly
// informational. The 'Stopped' state is, however, honored.
// All phases share the same plan building framework. We leverage the fact the
// row representation of a read (during copy) and a binlog event are identical.
// However, there are some subtle differences, explained in the plan builder
// code.
func (vr *vreplicator) Replicate(ctx context.Context) error {
	err := vr.replicate(ctx)
	if err != nil {
		if err := vr.setMessage(err.Error()); err != nil {
			binlogplayer.LogError("Failed to set error state", err)
		}
	}
	return err
}

func (vr *vreplicator) replicate(ctx context.Context) error {
	// Manage SQL_MODE in the same way that mysqldump does.
	// Save the original sql_mode, set it to a permissive mode,
	// and then reset it back to the original value at the end.
	resetFunc, err := vr.setSQLMode(ctx, vr.dbClient)
	defer resetFunc()
	if err != nil {
		return err
	}

	colInfo, err := vr.buildColInfoMap(ctx)
	if err != nil {
		return err
	}
	vr.colInfoMap = colInfo
	if err := vr.getSettingFKCheck(); err != nil {
		return err
	}
	//defensive guard, should be a no-op since it should happen after copy is done
	defer vr.resetFKCheckAfterCopy(vr.dbClient)

	for {
		select {
		case <-ctx.Done():
			return nil
		default:
		}
		// This rollback is a no-op. It's here for safety
		// in case the functions below leave transactions open.
		vr.dbClient.Rollback()

		settings, numTablesToCopy, err := vr.loadSettings(ctx, vr.dbClient)
		if err != nil {
			return err
		}
		// If any of the operations below changed state to Stopped or Error, we should return.
		if settings.State == binlogplayer.BlpStopped || settings.State == binlogplayer.BlpError {
			return nil
		}
		switch {
		case numTablesToCopy != 0:
			if err := vr.clearFKCheck(vr.dbClient); err != nil {
				log.Warningf("Unable to clear FK check %v", err)
				return err
			}
			if err := newVCopier(vr).copyNext(ctx, settings); err != nil {
				vr.stats.ErrorCounts.Add([]string{"Copy"}, 1)
				return err
			}
			settings, numTablesToCopy, err = vr.loadSettings(ctx, vr.dbClient)
			if err != nil {
				return err
			}
			if numTablesToCopy == 0 {
				if err := vr.insertLog(LogCopyEnd, fmt.Sprintf("Copy phase completed at gtid %s", settings.StartPos)); err != nil {
					return err
				}
			}
		case settings.StartPos.IsZero():
			if err := newVCopier(vr).initTablesForCopy(ctx); err != nil {
				vr.stats.ErrorCounts.Add([]string{"Copy"}, 1)
				return err
			}
		default:
			if err := vr.resetFKCheckAfterCopy(vr.dbClient); err != nil {
				log.Warningf("Unable to reset FK check %v", err)
				return err
			}
			if vr.source.StopAfterCopy {
				return vr.setState(binlogplayer.BlpStopped, "Stopped after copy.")
			}
			if err := vr.setState(binlogplayer.BlpRunning, ""); err != nil {
				vr.stats.ErrorCounts.Add([]string{"Replicate"}, 1)
				return err
			}
			return newVPlayer(vr, settings, nil, mysql.Position{}, "replicate").play(ctx)
		}
	}
}

// ColumnInfo is used to store charset and collation
type ColumnInfo struct {
	Name        string
	CharSet     string
	Collation   string
	DataType    string
	ColumnType  string
	IsPK        bool
	IsGenerated bool
}

func (vr *vreplicator) buildColInfoMap(ctx context.Context) (map[string][]*ColumnInfo, error) {
	req := &tabletmanagerdatapb.GetSchemaRequest{Tables: []string{"/.*/"}, ExcludeTables: []string{"/" + schema.GCTableNameExpression + "/"}}
	//todo onlineDDL: fix tableSchema here
	schema, err := vr.mysqld.GetSchema(ctx, vr.dbClient.DBName(), req)
	if err != nil {
		return nil, err
	}
	queryTemplate := "select character_set_name, collation_name, column_name, data_type, column_type, extra from information_schema.columns where table_schema=%s and table_name=%s;"
	colInfoMap := make(map[string][]*ColumnInfo)
	for _, td := range schema.TableDefinitions {
		//todo onlineDDL: fix tableSchema here
		query := fmt.Sprintf(queryTemplate, encodeString(vr.dbClient.DBName()), encodeString(td.Name))
		qr, err := vr.mysqld.FetchSuperQuery(ctx, query)
		if err != nil {
			return nil, err
		}
		if len(qr.Rows) == 0 {
			return nil, fmt.Errorf("no data returned from information_schema.columns")
		}

		var pks []string
		if len(td.PrimaryKeyColumns) != 0 {
			// Use the PK
			pks = td.PrimaryKeyColumns
		} else {
			// Use a PK equivalent if one exists
			//todo onlineDDL: fix tableSchema here
			if pks, err = vr.mysqld.GetPrimaryKeyEquivalentColumns(ctx, vr.dbClient.DBName(), td.Name); err != nil {
				return nil, err
			}
			// Fall back to using every column in the table if there's no PK or PKE
			if len(pks) == 0 {
				pks = td.Columns
			}
		}
		var colInfo []*ColumnInfo
		for _, row := range qr.Rows {
			charSet := ""
			collation := ""
			columnName := ""
			isPK := false
			isGenerated := false
			var dataType, columnType string
			columnName = row[2].ToString()
			var currentField *querypb.Field
			for _, field := range td.Fields {
				if field.Name == columnName {
					currentField = field
					break
				}
			}
			if currentField == nil {
				continue
			}
			dataType = row[3].ToString()
			columnType = row[4].ToString()
			if sqltypes.IsText(currentField.Type) {
				charSet = row[0].ToString()
				collation = row[1].ToString()
			}
			if dataType == "" || columnType == "" {
				return nil, fmt.Errorf("no dataType/columnType found in information_schema.columns for table %s, column %s", td.Name, columnName)
			}
			for _, pk := range pks {
				if columnName == pk {
					isPK = true
				}
			}
			extra := strings.ToLower(row[5].ToString())
			if strings.Contains(extra, "stored generated") || strings.Contains(extra, "virtual generated") {
				isGenerated = true
			}
			colInfo = append(colInfo, &ColumnInfo{
				Name:        columnName,
				CharSet:     charSet,
				Collation:   collation,
				DataType:    dataType,
				ColumnType:  columnType,
				IsPK:        isPK,
				IsGenerated: isGenerated,
			})
		}
		colInfoMap[td.Name] = colInfo
	}
	return colInfoMap, nil
}

// Same as readSettings, but stores some of the results on this vr.
func (vr *vreplicator) loadSettings(ctx context.Context, dbClient *vdbClient) (settings binlogplayer.VRSettings, numTablesToCopy int64, err error) {
	settings, numTablesToCopy, err = vr.readSettings(ctx, dbClient)
	if err == nil {
		vr.WorkflowType = int32(settings.WorkflowType)
		vr.WorkflowName = settings.WorkflowName
	}
	return settings, numTablesToCopy, err
}

func (vr *vreplicator) readSettings(ctx context.Context, dbClient *vdbClient) (settings binlogplayer.VRSettings, numTablesToCopy int64, err error) {
	settings, err = binlogplayer.ReadVRSettings(dbClient, vr.id)
	if err != nil {
		return settings, numTablesToCopy, fmt.Errorf("error reading VReplication settings: %v", err)
	}

	query := fmt.Sprintf("select count(distinct table_name) from mysql.copy_state where vrepl_id=%d", vr.id)
	qr, err := vr.dbClient.ExecuteFetch(query, maxRows)
	if err != nil {
		return settings, numTablesToCopy, err
	}
	if len(qr.Rows) == 0 || len(qr.Rows[0]) == 0 {
		return settings, numTablesToCopy, fmt.Errorf("unexpected result from %s: %v", query, qr)
	}
	numTablesToCopy, err = evalengine.ToInt64(qr.Rows[0][0])
	if err != nil {
		return settings, numTablesToCopy, err
	}
	return settings, numTablesToCopy, nil
}

func (vr *vreplicator) setMessage(message string) error {
	message = binlogplayer.MessageTruncate(message)
	vr.stats.History.Add(&binlogplayer.StatsHistoryRecord{
		Time:    time.Now(),
		Message: message,
	})
	buf := sqlparser.NewTrackedBuffer(nil)
	buf.Myprintf("update mysql.vreplication set message=%s where id=%s", encodeString(message), strconv.Itoa(int(vr.id)))
	query := buf.ParsedQuery().Query
	if _, err := vr.dbClient.Execute(query); err != nil {
		return fmt.Errorf("could not set message: %v: %v", query, err)
	}
	if err := insertLog(vr.dbClient, LogMessage, vr.id, vr.state, message); err != nil {
		return err
	}
	return nil
}

func (vr *vreplicator) insertLog(typ, message string) error {
	return insertLog(vr.dbClient, typ, vr.id, vr.state, message)
}

func (vr *vreplicator) setState(state, message string) error {
	if message != "" {
		vr.stats.History.Add(&binlogplayer.StatsHistoryRecord{
			Time:    time.Now(),
			Message: message,
		})
	}
	vr.stats.State.Set(state)
	query := fmt.Sprintf("update mysql.vreplication set state='%v', message=%v where id=%v", state, encodeString(binlogplayer.MessageTruncate(message)), vr.id)
	if _, err := vr.dbClient.ExecuteFetch(query, 1); err != nil {
		return fmt.Errorf("could not set state: %v: %v", query, err)
	}
	if state == vr.state {
		return nil
	}
	if err := insertLog(vr.dbClient, LogStateChange, vr.id, state, message); err != nil {
		return err
	}
	vr.state = state

	return nil
}

func encodeString(in string) string {
	var buf strings.Builder
	sqltypes.NewVarChar(in).EncodeSQL(&buf)
	return buf.String()
}

func (vr *vreplicator) getSettingFKCheck() error {
	qr, err := vr.dbClient.Execute("select @@foreign_key_checks;")
	if err != nil {
		return err
	}
	if len(qr.Rows) != 1 || len(qr.Fields) != 1 {
		return fmt.Errorf("unable to select @@foreign_key_checks")
	}
	vr.originalFKCheckSetting, err = evalengine.ToInt64(qr.Rows[0][0])
	if err != nil {
		return err
	}
	return nil
}

func (vr *vreplicator) resetFKCheckAfterCopy(dbClient *vdbClient) error {
	_, err := dbClient.Execute(fmt.Sprintf("set foreign_key_checks=%d;", vr.originalFKCheckSetting))
	return err
}

func (vr *vreplicator) setSQLMode(ctx context.Context, dbClient *vdbClient) (func(), error) {
	resetFunc := func() {}
	// First save the original SQL mode if we have not already done so
	if vr.originalSQLMode == "" {
		res, err := dbClient.Execute(getSQLModeQuery)
		if err != nil || len(res.Rows) != 1 {
			return resetFunc, fmt.Errorf("could not get the original sql_mode on target: %v", err)
		}
		vr.originalSQLMode = res.Named().Row().AsString("sql_mode", "")
	}

	// Create a callback function for resetting the original
	// SQL mode back at the end of the vreplication operation.
	// You should defer this callback wherever you call setSQLMode()
	resetFunc = func() {
		query := fmt.Sprintf(setSQLModeQueryf, vr.originalSQLMode)
		_, err := dbClient.Execute(query)
		if err != nil {
			log.Warningf("Could not reset sql_mode on target using %s: %v", query, err)
		}
	}
	vreplicationSQLMode := SQLMode
	settings, _, err := vr.readSettings(ctx, dbClient)
	if err != nil {
		return resetFunc, err
	}
	if settings.WorkflowType == int32(binlogdatapb.VReplicationWorkflowType_OnlineDDL) {
		vreplicationSQLMode = StrictSQLMode
	}

	// Now set it to a permissive mode that will allow us to recreate
	// any database object that exists on the source in full on the
	// target
	query := fmt.Sprintf(setSQLModeQueryf, vreplicationSQLMode)
	if _, err := dbClient.Execute(query); err != nil {
		return resetFunc, fmt.Errorf("could not set the permissive sql_mode on target using %s: %v", query, err)
	}

	return resetFunc, nil
}

// throttlerAppName returns the app name to be used by throttlerClient for this particular workflow
// example results:
//   - "vreplication" for most flows
//   - "vreplication:online-ddl" for online ddl flows.
//     Note that with such name, it's possible to throttle
//     the worflow by either /throttler/throttle-app?app=vreplication and/or /throttler/throttle-app?app=online-ddl
//     This is useful when we want to throttle all migrations. We throttle "online-ddl" and that applies to both vreplication
//     migrations as well as gh-ost migrations.
func (vr *vreplicator) throttlerAppName() string {
	names := []string{vr.WorkflowName, throttlerVReplicationAppName}
	if vr.WorkflowType == int32(binlogdatapb.VReplicationWorkflowType_OnlineDDL) {
		names = append(names, throttlerOnlineDDLAppName)
	}
	return strings.Join(names, ":")
}

func (vr *vreplicator) updateTimeThrottled(componentThrottled ComponentName) error {
	err := vr.throttleUpdatesRateLimiter.Do(func() error {
		tm := time.Now().Unix()
		update, err := binlogplayer.GenerateUpdateTimeThrottled(vr.id, tm, string(componentThrottled))
		if err != nil {
			return err
		}
		if _, err := vr.dbClient.ExecuteFetch(update, maxRows); err != nil {
			return fmt.Errorf("error %v updating time throttled", err)
		}
		return nil
	})
	return err
}

func (vr *vreplicator) updateHeartbeatTime(tm int64) error {
	update, err := binlogplayer.GenerateUpdateHeartbeat(vr.id, tm)
	if err != nil {
		return err
	}
	if _, err := vr.dbClient.ExecuteFetch(update, maxRows); err != nil {
		return fmt.Errorf("error %v updating time", err)
	}
	return nil
}

func (vr *vreplicator) clearFKCheck(dbClient *vdbClient) error {
	_, err := dbClient.Execute("set foreign_key_checks=0;")
	return err
}

func recalculatePKColsInfoByColumnNames(uniqueKeyColumnNames []string, colInfos []*ColumnInfo) (pkColInfos []*ColumnInfo) {
	pkColInfos = colInfos[:]
	columnOrderMap := map[string]int64{}
	for _, colInfo := range pkColInfos {
		columnOrderMap[colInfo.Name] = math.MaxInt64
	}

	isPKMap := map[string]bool{}
	for i, colName := range uniqueKeyColumnNames {
		columnOrderMap[colName] = int64(i)
		isPKMap[colName] = true
	}
	sort.SliceStable(pkColInfos, func(i, j int) bool { return columnOrderMap[pkColInfos[i].Name] < columnOrderMap[pkColInfos[j].Name] })
	for i := range pkColInfos {
		pkColInfos[i].IsPK = isPKMap[pkColInfos[i].Name]
	}
	return pkColInfos
}

// stashSecondaryKeys temporarily DROPs all secondary keys from the table schema
// and stashes an ALTER TABLE statement that will be used to recreate them at the
// end of the copy phase.
func (vr *vreplicator) stashSecondaryKeys(ctx context.Context, tableName string) error {
	if !vr.supportsDeferredSecondaryKeys() {
		return fmt.Errorf("deferring secondary key creation is not supported for %s workflows",
			binlogdatapb.VReplicationWorkflowType_name[vr.WorkflowType])
	}
	secondaryKeys, err := vr.getTableSecondaryKeys(ctx, tableName)
	if err != nil {
		return err
	}
	if len(secondaryKeys) > 0 {
		alterDrop := &sqlparser.AlterTable{
			Table: sqlparser.TableName{
				Qualifier: sqlparser.NewIdentifierCS(vr.dbClient.DBName()),
				Name:      sqlparser.NewIdentifierCS(tableName),
			},
		}
		alterReAdd := &sqlparser.AlterTable{
			Table: sqlparser.TableName{
				Qualifier: sqlparser.NewIdentifierCS(vr.dbClient.DBName()),
				Name:      sqlparser.NewIdentifierCS(tableName),
			},
		}
		for _, secondaryKey := range secondaryKeys {
			// Primary should never happen. Fulltext keys are
			// not supported for deferral and retained during
			// the copy phase as they have some unique
			// behaviors and constraints:
			// - Adding a fulltext key requires a full table
			//   rebuild to add the internal FTS_DOC_ID field
			//   to each record.
			// - You can not add/remove multiple fulltext keys
			//   in a single ALTER statement.
			if secondaryKey.Info.Primary || secondaryKey.Info.Fulltext {
				continue
			}
			alterDrop.AlterOptions = append(alterDrop.AlterOptions,
				&sqlparser.DropKey{
					Name: secondaryKey.Info.Name,
					Type: sqlparser.NormalKeyType,
				},
			)
			alterReAdd.AlterOptions = append(alterReAdd.AlterOptions,
				&sqlparser.AddIndexDefinition{
					IndexDefinition: secondaryKey,
				},
			)
		}
		action, err := json.Marshal(PostCopyAction{
			Type: PostCopyActionSQL,
			Task: sqlparser.String(alterReAdd),
		})
		if err != nil {
			return err
		}
		insert, err := sqlparser.ParseAndBind(sqlCreatePostCopyAction, sqltypes.Uint32BindVariable(vr.id),
			sqltypes.StringBindVariable(tableName), sqltypes.StringBindVariable(string(action)))
		if err != nil {
			return err
		}
		// Use a new DB client to avoid interfering with open transactions
		// in the shared client as DDL includes an implied commit.
		// We're also NOT using a DBA connection here because we want to
		// be sure that the commit fails if the instance is somehow in
		// READ-ONLY mode.
		dbClient, err := vr.newClientConnection(ctx)
		if err != nil {
			log.Errorf("Unable to connect to the database when saving secondary keys for deferred creation on the %q table in the %q VReplication workflow: %v",
				tableName, vr.WorkflowName, err)
			return vterrors.Wrap(err, "unable to connect to the database when saving secondary keys for deferred creation")
		}
		defer dbClient.Close()
		if _, err := dbClient.ExecuteFetch(insert, 1); err != nil {
			return err
		}
		if _, err := dbClient.ExecuteFetch(sqlparser.String(alterDrop), 1); err != nil {
			// If they've already been dropped, e.g. by another controller running on the tablet
			// when doing a shard merge, then we can ignore the error.
			if sqlErr, ok := err.(*mysql.SQLError); ok && sqlErr.Num == mysql.ERCantDropFieldOrKey {
				secondaryKeys, err := vr.getTableSecondaryKeys(ctx, tableName)
				if err == nil && len(secondaryKeys) == 0 {
					return nil
				}
			}
			return err
		}
	}

	return nil
}

func (vr *vreplicator) getTableSecondaryKeys(ctx context.Context, tableName string) ([]*sqlparser.IndexDefinition, error) {
	req := &tabletmanagerdatapb.GetSchemaRequest{Tables: []string{tableName}}
	schema, err := vr.mysqld.GetSchema(ctx, vr.dbClient.DBName(), req)
	if err != nil {
		return nil, err
	}
	// schema should never be nil, but check to be extra safe.
	if schema == nil || len(schema.TableDefinitions) != 1 {
		return nil, fmt.Errorf("unexpected number of table definitions returned from GetSchema call for table %q: %d",
			tableName, len(schema.TableDefinitions))
	}
	tableSchema := schema.TableDefinitions[0].Schema
	var secondaryKeys []*sqlparser.IndexDefinition
	parsedDDL, err := sqlparser.ParseStrictDDL(tableSchema)
	if err != nil {
		return secondaryKeys, err
	}
	createTable, ok := parsedDDL.(*sqlparser.CreateTable)
	// createTable or createTable.TableSpec should never be nil
	// if it was a valid cast, but check to be extra safe.
	if !ok || createTable == nil || createTable.GetTableSpec() == nil {
		return nil, fmt.Errorf("could not determine CREATE TABLE statement from table schema %q", tableSchema)
	}

	for _, index := range createTable.GetTableSpec().Indexes {
		if !index.Info.Primary {
			secondaryKeys = append(secondaryKeys, index)
		}
	}
	return secondaryKeys, err
}

func (vr *vreplicator) execPostCopyActions(ctx context.Context, tableName string) error {
	defer vr.stats.PhaseTimings.Record("postCopyActions", time.Now())

	// Use a new DB client to avoid interfering with open transactions
	// in the shared client as DDL includes an implied commit.
	// We're also NOT using a DBA connection here because we want to be
	// sure that the work fails if the instance is somehow in READ-ONLY
	// mode.
	dbClient, err := vr.newClientConnection(ctx)
	if err != nil {
		log.Errorf("Unable to connect to the database when executing post copy actions on the %q table in the %q VReplication workflow: %v",
			tableName, vr.WorkflowName, err)
		return vterrors.Wrap(err, "unable to connect to the database when executing post copy actions")
	}
	defer dbClient.Close()

	query, err := sqlparser.ParseAndBind(sqlGetPostCopyActions, sqltypes.Uint32BindVariable(vr.id),
		sqltypes.StringBindVariable(tableName))
	if err != nil {
		return err
	}
	qr, err := dbClient.ExecuteFetch(query, -1)
	if err != nil {
		return err
	}
	// qr should never be nil, but check anyway to be extra safe.
	if qr == nil || len(qr.Rows) == 0 {
		return nil
	}

	if err := vr.insertLog(LogCopyStart, fmt.Sprintf("Executing %d post copy action(s) for %s table",
		len(qr.Rows), tableName)); err != nil {
		return err
	}

	// Save our connection ID so we can use it to easily KILL any
	// running SQL action we may perform later if needed.
	idqr, err := dbClient.ExecuteFetch("select connection_id()", 1)
	if err != nil {
		return err
	}
	// qr should never be nil, but check anyway to be extra safe.
	if idqr == nil || len(idqr.Rows) != 1 {
		return fmt.Errorf("unexpected number of rows returned (%d) from connection_id() query", len(idqr.Rows))
	}
	connID, err := idqr.Rows[0][0].ToUint64()
	if err != nil || connID == 0 {
		return fmt.Errorf("unexpected result (%d) from connection_id() query, error: %v", connID, err)
	}

	deleteAction := func(dbc *vdbClient, id int64, vid uint32, tn string) error {
		delq, err := sqlparser.ParseAndBind(sqlDeletePostCopyAction, sqltypes.Uint32BindVariable(vid),
			sqltypes.StringBindVariable(tn), sqltypes.Int64BindVariable(id))
		if err != nil {
			return err
		}
		if _, err := dbc.ExecuteFetch(delq, 1); err != nil {
			return fmt.Errorf("failed to delete post copy action for the %q table with id %d: %v",
				tableName, id, err)
		}
		return nil
	}

	// This could take hours so we start a monitoring goroutine to
	// listen for context cancellation, which would indicate that
	// the controller is stopping due to engine shutdown (tablet
	// shutdown or transition). If that happens we attempt to KILL
	// the running ALTER statement using a DBA connection.
	// If we don't do this then we could e.g. cause a PRS to fail as
	// the running ALTER will block setting [super_]read_only.
	// A failed/killed ALTER will be tried again when the copy
	// phase starts up again on the (new) PRIMARY.
	var action PostCopyAction
	done := make(chan struct{})
	defer close(done)
	killAction := func(ak PostCopyAction) error {
		// If we're executing an SQL query then KILL the
		// connection being used to execute it.
		if ak.Type == PostCopyActionSQL {
			if connID < 1 {
				return fmt.Errorf("invalid connection ID found (%d) when attempting to kill %q", connID, ak.Task)
			}
			killdbc := vr.vre.dbClientFactoryDba(sidecardb.SidecarDBName)
			if err := killdbc.Connect(); err != nil {
				return fmt.Errorf("unable to connect to the database when attempting to kill %q: %v", ak.Task, err)
			}
			defer killdbc.Close()
			_, err = killdbc.ExecuteFetch(fmt.Sprintf("kill %d", connID), 1)
			return err
		}
		// We may support non-SQL actions in the future.
		return nil
	}
	go func() {
		select {
		// Only cancel an ongoing ALTER if the engine is closing.
		case <-vr.vre.ctx.Done():
			log.Infof("Copy of the %q table stopped when performing the following post copy action in the %q VReplication workflow: %+v",
				tableName, vr.WorkflowName, action)
			if err := killAction(action); err != nil {
				log.Errorf("Failed to kill post copy action on the %q table in the %q VReplication workflow: %v",
					tableName, vr.WorkflowName, err)
			}
			return
		case <-done:
			// We're done, so no longer need to listen for cancellation.
			return
		}
	}()

	for _, row := range qr.Named().Rows {
		select {
		// Stop any further actions if the vreplicator's context is
		// cancelled -- most likely due to hitting the
		// vreplication_copy_phase_duration
		case <-ctx.Done():
			return vterrors.Errorf(vtrpcpb.Code_CANCELED, "context has expired")
		default:
		}
		id, err := row["id"].ToInt64()
		if err != nil {
			return err
		}
		action = PostCopyAction{}
		actionBytes, err := row["action"].ToBytes()
		if err != nil {
			return err
		}
		if err := json.Unmarshal(actionBytes, &action); err != nil {
			return err
		}

		// There can be multiple vreplicators/controllers running on
		// the same tablet for the same table e.g. when doing shard
		// merges. Let's check for that and if there are still others
		// that have not finished the copy phase for the table, with
		// the same action, then we skip executing it as an individual
		// action on a table should only be done by the last vreplicator
		// to finish. We use a transaction because we select matching
		// rows with FOR UPDATE in order to serialize the execution of
		// the post copy actions for the same workflow and table.
		// This ensures that the actions are only performed once after
		// all streams have completed the copy phase for the table.
		redundant := false
		_, err = dbClient.ExecuteFetch("start transaction", 1)
		if err != nil {
			return err
		}
		vrsq, err := sqlparser.ParseAndBind(sqlGetAndLockPostCopyActionsForTable, sqltypes.StringBindVariable(tableName))
		if err != nil {
			return err
		}
		vrsres, err := dbClient.ExecuteFetch(vrsq, -1)
		if err != nil {
			return fmt.Errorf("failed to get post copy actions for the %q table: %v", tableName, err)
		}
		if vrsres != nil && len(vrsres.Rows) > 1 {
			// We have more than one planned post copy action on the table.
			for _, row := range vrsres.Named().Rows {
				vrid, err := row["vrepl_id"].ToUint64()
				if err != nil {
					return err
				}
				ctlaction := row["action"].ToString()
				// Let's make sure that it's a different controller/vreplicator
				// and that the action is the same.
				if uint32(vrid) != vr.id && strings.EqualFold(ctlaction, string(actionBytes)) {
					// We know that there's another controller/vreplicator yet
					// to finish its copy phase for the table and it will perform
					// the same action on the same table when it completes, so we
					// skip doing the action and simply delete our action record
					// to mark this controller/vreplicator's post copy action work
					// as being done for the table before it finishes the copy
					// phase for the table.
					if err := deleteAction(dbClient, id, vr.id, tableName); err != nil {
						return err
					}
					redundant = true
					break
				}
			}
		}
		_, err = dbClient.ExecuteFetch("commit", 1)
		if err != nil {
			return err
		}
		if redundant {
			// Skip this action as it will be executed by a later vreplicator.
			continue
		}

		switch action.Type {
		case PostCopyActionSQL:
			log.Infof("Executing post copy SQL action on the %q table in the %q VReplication workflow: %s",
				tableName, vr.WorkflowName, action.Task)
			// This will return an io.EOF / MySQL CRServerLost (errno 2013)
			// error if it is killed by the monitoring goroutine.
			if _, err := dbClient.ExecuteFetch(action.Task, -1); err != nil {
				failedAlterErr := err
				// It's possible that we previously executed the ALTER but
				// the subsequent DELETE of the post_copy_action record failed.
				// For example, the context could be cancelled in-between.
				// It's also possible that the user has modified the schema on
				// the target side.
				// If we get a duplicate key/index error then let's see if the
				// index definitions that we would have added already exist in
				// the table schema and if so move forward and delete the
				// post_copy_action record.
				if sqlErr, ok := err.(*mysql.SQLError); ok && sqlErr.Number() == mysql.ERDupKeyName {
					stmt, err := sqlparser.ParseStrictDDL(action.Task)
					if err != nil {
						return failedAlterErr
					}
					alterStmt, ok := stmt.(*sqlparser.AlterTable)
					if !ok {
						return failedAlterErr
					}
					currentSKs, err := vr.getTableSecondaryKeys(ctx, tableName)
					if err != nil {
						return failedAlterErr
					}
					if len(currentSKs) < len(alterStmt.AlterOptions) {
						return failedAlterErr
					}
					for _, alterOption := range alterStmt.AlterOptions {
						addKey, ok := alterOption.(*sqlparser.AddIndexDefinition)
						if !ok {
							return failedAlterErr
						}
						found := false
						for _, currentSK := range currentSKs {
							if sqlparser.Equals.RefOfIndexDefinition(addKey.IndexDefinition, currentSK) {
								found = true
								break
							}
						}
						if !found {
							return failedAlterErr
						}
					}
					// All of the keys we wanted to add in the ALTER already
					// exist in the live table schema.
				} else {
					return failedAlterErr
				}
			}
			if err := deleteAction(dbClient, id, vr.id, tableName); err != nil {
				return err
			}
		default:
			return fmt.Errorf("unsupported post copy action type: %v", action.Type)
		}
	}

	if err := vr.insertLog(LogCopyStart, fmt.Sprintf("Completed all post copy actions for %s table",
		tableName)); err != nil {
		return err
	}

	return nil
}

// supportsDeferredSecondaryKeys tells you if related work should be done
// for the workflow. Deferring secondary index generation is only supported
// with MoveTables, Migrate, and Reshard.
func (vr *vreplicator) supportsDeferredSecondaryKeys() bool {
	return vr.WorkflowType == int32(binlogdatapb.VReplicationWorkflowType_MoveTables) ||
		vr.WorkflowType == int32(binlogdatapb.VReplicationWorkflowType_Migrate) ||
		vr.WorkflowType == int32(binlogdatapb.VReplicationWorkflowType_Reshard)
}

func (vr *vreplicator) newClientConnection(ctx context.Context) (*vdbClient, error) {
	dbc := vr.vre.dbClientFactoryFiltered(sidecardb.SidecarDBName)
	if err := dbc.Connect(); err != nil {
		return nil, vterrors.Wrap(err, "can't connect to database")
	}
	dbClient := newVDBClient(dbc, vr.stats)
	if _, err := vr.setSQLMode(ctx, dbClient); err != nil {
		return nil, vterrors.Wrap(err, "failed to set sql_mode")
	}
	if err := vr.clearFKCheck(dbClient); err != nil {
		return nil, vterrors.Wrap(err, "failed to clear foreign key check")
	}
	return dbClient, nil
}<|MERGE_RESOLUTION|>--- conflicted
+++ resolved
@@ -159,11 +159,7 @@
 //	alias like "a+b as targetcol" must be used.
 //	More advanced constructs can be used. Please see the table plan builder
 //	documentation for more info.
-<<<<<<< HEAD
-func newVReplicator(id uint32, sourceTableSchema string, source *binlogdatapb.BinlogSource, sourceVStreamer VStreamerClient, stats *binlogplayer.Stats, dbClient binlogplayer.DBClient, mysqld mysqlctl.MysqlDaemon, vre *Engine) *vreplicator {
-=======
 func newVReplicator(id uint32, sourceTableSchema string, targetTableSchema string, source *binlogdatapb.BinlogSource, sourceVStreamer VStreamerClient, stats *binlogplayer.Stats, dbClient binlogplayer.DBClient, mysqld mysqlctl.MysqlDaemon, vre *Engine) *vreplicator {
->>>>>>> f7cc4e04
 	if vreplicationHeartbeatUpdateInterval > vreplicationMinimumHeartbeatUpdateInterval {
 		log.Warningf("The supplied value for vreplication_heartbeat_update_interval:%d seconds is larger than the maximum allowed:%d seconds, vreplication will fallback to %d",
 			vreplicationHeartbeatUpdateInterval, vreplicationMinimumHeartbeatUpdateInterval, vreplicationMinimumHeartbeatUpdateInterval)
@@ -171,10 +167,7 @@
 	return &vreplicator{
 		vre:               vre,
 		id:                id,
-<<<<<<< HEAD
-=======
 		targetTableSchema: targetTableSchema,
->>>>>>> f7cc4e04
 		sourceTableSchema: sourceTableSchema,
 		source:            source,
 		sourceVStreamer:   sourceVStreamer,
