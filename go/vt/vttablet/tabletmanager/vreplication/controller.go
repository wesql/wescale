/*
Copyright ApeCloud, Inc.
Licensed under the Apache v2(found in the LICENSE file in the root directory).
*/

/*
Copyright 2019 The Vitess Authors.

Licensed under the Apache License, Version 2.0 (the "License");
you may not use this file except in compliance with the License.
You may obtain a copy of the License at

    http://www.apache.org/licenses/LICENSE-2.0

Unless required by applicable law or agreed to in writing, software
distributed under the License is distributed on an "AS IS" BASIS,
WITHOUT WARRANTIES OR CONDITIONS OF ANY KIND, either express or implied.
See the License for the specific language governing permissions and
limitations under the License.
*/

package vreplication

import (
	"fmt"
	"strconv"
	"strings"
	"time"

	"vitess.io/vitess/go/vt/sidecardb"

	"google.golang.org/protobuf/encoding/prototext"

	"vitess.io/vitess/go/vt/discovery"
	"vitess.io/vitess/go/vt/vterrors"

	"context"

	"vitess.io/vitess/go/sync2"
	"vitess.io/vitess/go/tb"
	"vitess.io/vitess/go/vt/binlog/binlogplayer"
	"vitess.io/vitess/go/vt/log"
	"vitess.io/vitess/go/vt/mysqlctl"
	"vitess.io/vitess/go/vt/topo"

	binlogdatapb "vitess.io/vitess/go/vt/proto/binlogdata"
	topodatapb "vitess.io/vitess/go/vt/proto/topodata"
)

const (
	// How many times to retry tablet selection before we
	// give up and return an error message that the user
	// can see and act upon if needed.
	tabletPickerRetries = 5
)

// controller is created by Engine. Members are initialized upfront.
// There is no mutex within a controller because its members are
// either read-only or self-synchronized.
type controller struct {
	vre             *Engine
	dbClientFactory func(dbName string) binlogplayer.DBClient
	mysqld          mysqlctl.MysqlDaemon
	blpStats        *binlogplayer.Stats

	id           uint32
	dbName       string
	workflow     string
	source       *binlogdatapb.BinlogSource
	stopPos      string
	tabletPicker *discovery.TabletPicker

	cancel context.CancelFunc
	done   chan struct{}

	// The following fields are updated after start. So, they need synchronization.
	sourceTablet sync2.AtomicString

	lastWorkflowError *vterrors.LastError
}

// newController creates a new controller. Unless a stream is explicitly 'Stopped',
// this function launches a goroutine to perform continuous vreplication.
func newController(ctx context.Context, params map[string]string, dbClientFactory func(dbName string) binlogplayer.DBClient, mysqld mysqlctl.MysqlDaemon, ts *topo.Server, cell, tabletTypesStr string, blpStats *binlogplayer.Stats, vre *Engine) (*controller, error) {
	if blpStats == nil {
		blpStats = binlogplayer.NewStats()
	}

	ct := &controller{
		vre:             vre,
		dbClientFactory: dbClientFactory,
		mysqld:          mysqld,
		blpStats:        blpStats,
		done:            make(chan struct{}),
		dbName:          params["db_name"],
		source:          &binlogdatapb.BinlogSource{},
	}
	log.Infof("creating controller with cell: %v, tabletTypes: %v, and params: %v", cell, tabletTypesStr, params)

	// id
	id, err := strconv.Atoi(params["id"])
	if err != nil {
		return nil, err
	}
	ct.id = uint32(id)
	ct.workflow = params["workflow"]
	ct.lastWorkflowError = vterrors.NewLastError(fmt.Sprintf("VReplication controller %d for workflow %q", ct.id, ct.workflow), maxTimeToRetryError)

	state := params["state"]
	blpStats.State.Set(state)
	// Nothing to do if replication is stopped or is known to have an unrecoverable error.
	if state == binlogplayer.BlpStopped || state == binlogplayer.BlpError {
		ct.cancel = func() {}
		close(ct.done)
		return ct, nil
	}

	// source, stopPos
	if err := prototext.Unmarshal([]byte(params["source"]), ct.source); err != nil {
		return nil, err
	}
	if ct.source.Keyspace != "" {
		ct.dbName = ct.source.Keyspace
	}
	ct.stopPos = params["stop_pos"]

	if ct.source.GetExternalMysql() == "" {
		// tabletPicker
		if v := params["cell"]; v != "" {
			cell = v
		}
		if v := params["tablet_types"]; v != "" {
			tabletTypesStr = v
		}
		log.Infof("creating tablet picker for source keyspace/shard %v/%v with cell: %v and tabletTypes: %v", ct.source.Keyspace, ct.source.Shard, cell, tabletTypesStr)
		cells := strings.Split(cell, ",")

		sourceTopo := ts
		if ct.source.ExternalCluster != "" {
			sourceTopo, err = sourceTopo.OpenExternalVitessClusterServer(ctx, ct.source.ExternalCluster)
			if err != nil {
				return nil, err
			}
		}
<<<<<<< HEAD
		tp, err := discovery.NewTabletPicker(sourceTopo, cells, sidecardb.SidecarDBName, ct.source.Shard, tabletTypesStr)
=======
		tp, err := discovery.NewTabletPicker(sourceTopo, cells, ct.dbName, ct.source.Shard, tabletTypesStr)
>>>>>>> 4f551cfd
		if err != nil {
			return nil, err
		}
		ct.tabletPicker = tp
	}

	// cancel
	ctx, ct.cancel = context.WithCancel(ctx)

	go ct.run(ctx)

	return ct, nil
}

func (ct *controller) run(ctx context.Context) {
	defer func() {
		log.Infof("stream %v: stopped", ct.id)
		close(ct.done)
	}()

	for {
		err := ct.runBlp(ctx)
		if err == nil {
			return
		}

		// Sometimes, canceled contexts get wrapped as errors.
		select {
		case <-ctx.Done():
			log.Warningf("context canceled: %s", err.Error())
			return
		default:
		}

		ct.blpStats.ErrorCounts.Add([]string{"Stream Error"}, 1)
		binlogplayer.LogError(fmt.Sprintf("error in stream %v, retrying after %v", ct.id, retryDelay), err)
		timer := time.NewTimer(retryDelay)
		select {
		case <-ctx.Done():
			log.Warningf("context canceled: %s", err.Error())
			timer.Stop()
			return
		case <-timer.C:
		}
	}
}

func (ct *controller) runBlp(ctx context.Context) (err error) {
	defer func() {
		ct.sourceTablet.Set("")
		if x := recover(); x != nil {
			log.Errorf("stream %v: caught panic: %v\n%s", ct.id, x, tb.Stack(4))
			err = fmt.Errorf("panic: %v", x)
		}
	}()

	select {
	case <-ctx.Done():
		return nil
	default:
	}

	// Call this for youtube-specific customization.
	// This should be done every time, in case mysql was restarted.
	if err := ct.mysqld.EnableBinlogPlayback(); err != nil {
		return err
	}

	dbClient := ct.dbClientFactory(ct.dbName)
	if err := dbClient.Connect(); err != nil {
		return vterrors.Wrap(err, "can't connect to database")
	}
	defer dbClient.Close()

	var tablet *topodatapb.Tablet
	if ct.source.GetExternalMysql() == "" {
		log.Infof("trying to find a tablet eligible for vreplication. stream id: %v", ct.id)
		tpCtx, tpCancel := context.WithTimeout(ctx, discovery.GetTabletPickerRetryDelay()*tabletPickerRetries)
		defer tpCancel()
		tablet, err = ct.tabletPicker.PickForStreaming(tpCtx)
		if err != nil {
			select {
			case <-ctx.Done():
			default:
				ct.blpStats.ErrorCounts.Add([]string{"No Source Tablet Found"}, 1)
				ct.setMessage(dbClient, fmt.Sprintf("Error picking tablet: %s", err.Error()))
			}
			return err
		}
		ct.setMessage(dbClient, fmt.Sprintf("Picked source tablet: %s", tablet.Alias.String()))
		log.Infof("found a tablet eligible for vreplication. stream id: %v  tablet: %s", ct.id, tablet.Alias.String())
		ct.sourceTablet.Set(tablet.Alias.String())
	}
	switch {
	case len(ct.source.Tables) > 0:
		// Table names can have search patterns. Resolve them against the schema.
		tables, err := mysqlctl.ResolveTables(ctx, ct.mysqld, dbClient.DBName(), ct.source.Tables)
		if err != nil {
			ct.blpStats.ErrorCounts.Add([]string{"Invalid Source"}, 1)
			return vterrors.Wrap(err, "failed to resolve table names")
		}

		player := binlogplayer.NewBinlogPlayerTables(dbClient, tablet, tables, ct.id, ct.blpStats)
		return player.ApplyBinlogEvents(ctx)
	case ct.source.KeyRange != nil:
		player := binlogplayer.NewBinlogPlayerKeyRange(dbClient, tablet, ct.source.KeyRange, ct.id, ct.blpStats)
		return player.ApplyBinlogEvents(ctx)
	case ct.source.Filter != nil:
		// Timestamp fields from binlogs are always sent as UTC.
		// So, we should set the timezone to be UTC for those values to be correctly inserted.
		if _, err := dbClient.ExecuteFetch("set @@session.time_zone = '+00:00'", 10000); err != nil {
			return err
		}
		// Tables may have varying character sets. To ship the bits without interpreting them
		// we set the character set to be binary.
		if _, err := dbClient.ExecuteFetch("set names binary", 10000); err != nil {
			return err
		}
		// We must apply AUTO_INCREMENT values precisely as we got them. This include the 0 value, which is not recommended in AUTO_INCREMENT, and yet is valid.
		if _, err := dbClient.ExecuteFetch("set @@session.sql_mode = CONCAT(@@session.sql_mode, ',NO_AUTO_VALUE_ON_ZERO')", 10000); err != nil {
			return err
		}

		var vsClient VStreamerClient
		var err error
		if name := ct.source.GetExternalMysql(); name != "" {
			vsClient, err = ct.vre.ec.Get(name)
			if err != nil {
				return err
			}
		} else {
			vsClient = newTabletConnector(tablet)
		}
		if err := vsClient.Open(ctx); err != nil {
			return err
		}
		defer vsClient.Close(ctx)

		vr := newVReplicator(ct.id, ct.dbName, ct.source, vsClient, ct.blpStats, dbClient, ct.mysqld, ct.vre)
		err = vr.Replicate(ctx)
		ct.lastWorkflowError.Record(err)
		// If this is a mysql error that we know needs manual intervention OR
		// we cannot identify this as non-recoverable, but it has persisted beyond the retry limit (maxTimeToRetryError)
		if isUnrecoverableError(err) || !ct.lastWorkflowError.ShouldRetry() {
			log.Errorf("vreplication stream %d going into error state due to %+v", ct.id, err)
			if errSetState := vr.setState(binlogplayer.BlpError, err.Error()); errSetState != nil {
				return err // yes, err and not errSetState.
			}
			return nil // this will cause vreplicate to quit the workflow
		}
		return err
	}
	ct.blpStats.ErrorCounts.Add([]string{"Invalid Source"}, 1)
	return fmt.Errorf("missing source")
}

func (ct *controller) setMessage(dbClient binlogplayer.DBClient, message string) error {
	ct.blpStats.History.Add(&binlogplayer.StatsHistoryRecord{
		Time:    time.Now(),
		Message: message,
	})
	query := fmt.Sprintf("update mysql.vreplication set message=%v where id=%v", encodeString(binlogplayer.MessageTruncate(message)), ct.id)
	if _, err := dbClient.ExecuteFetch(query, 1); err != nil {
		return fmt.Errorf("could not set message: %v: %v", query, err)
	}
	return nil
}
func (ct *controller) Stop() {
	ct.cancel()
	<-ct.done
}<|MERGE_RESOLUTION|>--- conflicted
+++ resolved
@@ -26,8 +26,6 @@
 	"strconv"
 	"strings"
 	"time"
-
-	"vitess.io/vitess/go/vt/sidecardb"
 
 	"google.golang.org/protobuf/encoding/prototext"
 
@@ -142,11 +140,7 @@
 				return nil, err
 			}
 		}
-<<<<<<< HEAD
-		tp, err := discovery.NewTabletPicker(sourceTopo, cells, sidecardb.SidecarDBName, ct.source.Shard, tabletTypesStr)
-=======
 		tp, err := discovery.NewTabletPicker(sourceTopo, cells, ct.dbName, ct.source.Shard, tabletTypesStr)
->>>>>>> 4f551cfd
 		if err != nil {
 			return nil, err
 		}
