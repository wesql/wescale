/*
Copyright 2019 The Vitess Authors.

Licensed under the Apache License, Version 2.0 (the "License");
you may not use this file except in compliance with the License.
You may obtain a copy of the License at

    http://www.apache.org/licenses/LICENSE-2.0

Unless required by applicable law or agreed to in writing, software
distributed under the License is distributed on an "AS IS" BASIS,
WITHOUT WARRANTIES OR CONDITIONS OF ANY KIND, either express or implied.
See the License for the specific language governing permissions and
limitations under the License.
*/

package onlineddl

const (
	// SchemaMigrationsTableName is used by VExec interceptor to call the correct handler
	sqlCreateSidecarDB             = "create database if not exists _vt"
	sqlCreateSchemaMigrationsTable = `CREATE TABLE IF NOT EXISTS _vt.schema_migrations (
		id bigint(20) unsigned NOT NULL AUTO_INCREMENT,
		migration_uuid varchar(64) NOT NULL,
		keyspace varchar(256) NOT NULL,
		shard varchar(255) NOT NULL,
		mysql_schema varchar(128) NOT NULL,
		mysql_table varchar(128) NOT NULL,
		migration_statement text NOT NULL,
		strategy varchar(128) NOT NULL,
		options varchar(8192) NOT NULL,
		added_timestamp timestamp NOT NULL DEFAULT CURRENT_TIMESTAMP,
		requested_timestamp timestamp NOT NULL DEFAULT CURRENT_TIMESTAMP,
		ready_timestamp timestamp NULL DEFAULT NULL,
		started_timestamp timestamp NULL DEFAULT NULL,
		liveness_timestamp timestamp NULL DEFAULT NULL,
		completed_timestamp timestamp NULL DEFAULT NULL,
		cleanup_timestamp timestamp NULL DEFAULT NULL,
		migration_status varchar(128) NOT NULL,
		log_path varchar(1024) NOT NULL,
		artifacts varchar(1024) NOT NULL,
		PRIMARY KEY (id),
		UNIQUE KEY uuid_idx (migration_uuid),
		KEY keyspace_shard_idx (keyspace(64),shard(64)),
		KEY status_idx (migration_status, liveness_timestamp),
		KEY cleanup_status_idx (cleanup_timestamp, migration_status)
	) engine=InnoDB DEFAULT CHARSET=utf8mb4`
	alterSchemaMigrationsTableRetries            = "ALTER TABLE _vt.schema_migrations add column retries int unsigned NOT NULL DEFAULT 0"
	alterSchemaMigrationsTableTablet             = "ALTER TABLE _vt.schema_migrations add column tablet varchar(128) NOT NULL DEFAULT ''"
	alterSchemaMigrationsTableArtifacts          = "ALTER TABLE _vt.schema_migrations modify artifacts TEXT NOT NULL"
	alterSchemaMigrationsTableTabletFailure      = "ALTER TABLE _vt.schema_migrations add column tablet_failure tinyint unsigned NOT NULL DEFAULT 0"
	alterSchemaMigrationsTableTabletFailureIndex = "ALTER TABLE _vt.schema_migrations add KEY tablet_failure_idx (tablet_failure, migration_status, retries)"
	alterSchemaMigrationsTableProgress           = "ALTER TABLE _vt.schema_migrations add column progress float NOT NULL DEFAULT 0"
	alterSchemaMigrationsTableContext            = "ALTER TABLE _vt.schema_migrations add column migration_context varchar(1024) NOT NULL DEFAULT ''"
	alterSchemaMigrationsTableDDLAction          = "ALTER TABLE _vt.schema_migrations add column ddl_action varchar(16) NOT NULL DEFAULT ''"
	alterSchemaMigrationsTableMessage            = "ALTER TABLE _vt.schema_migrations add column message TEXT NOT NULL"
	alterSchemaMigrationsTableTableCompleteIndex = "ALTER TABLE _vt.schema_migrations add KEY table_complete_idx (migration_status, keyspace(64), mysql_table(64), completed_timestamp)"
	alterSchemaMigrationsTableETASeconds         = "ALTER TABLE _vt.schema_migrations add column eta_seconds bigint NOT NULL DEFAULT -1"
<<<<<<< HEAD
	alterSchemaMigrationsTableTableRows          = "ALTER TABLE _vt.schema_migrations add column table_rows bigint NOT NULL DEFAULT 0"
=======
	alterSchemaMigrationsTableRowsCopied         = "ALTER TABLE _vt.schema_migrations add column rows_copied bigint unsigned NOT NULL DEFAULT 0"
>>>>>>> 027ef58d

	sqlInsertMigration = `INSERT IGNORE INTO _vt.schema_migrations (
		migration_uuid,
		keyspace,
		shard,
		mysql_schema,
		mysql_table,
		migration_statement,
		strategy,
		options,
		ddl_action,
		requested_timestamp,
		migration_context,
		migration_status,
		tablet
	) VALUES (
		%a, %a, %a, %a, %a, %a, %a, %a, %a, FROM_UNIXTIME(NOW()), %a, %a, %a
	)`

	sqlScheduleSingleMigration = `UPDATE _vt.schema_migrations
		SET
			migration_status='ready',
			ready_timestamp=NOW()
		WHERE
			migration_status='queued'
		ORDER BY
			requested_timestamp ASC
		LIMIT 1
	`
	sqlUpdateMySQLTable = `UPDATE _vt.schema_migrations
			SET mysql_table=%a
		WHERE
			migration_uuid=%a
	`
	sqlUpdateMigrationStatus = `UPDATE _vt.schema_migrations
			SET migration_status=%a
		WHERE
			migration_uuid=%a
	`
	sqlUpdateMigrationProgress = `UPDATE _vt.schema_migrations
			SET progress=%a
		WHERE
			migration_uuid=%a
	`
	sqlUpdateMigrationETASeconds = `UPDATE _vt.schema_migrations
			SET eta_seconds=%a
		WHERE
			migration_uuid=%a
	`
	sqlUpdateMigrationRowsCopied = `UPDATE _vt.schema_migrations
			SET rows_copied=%a
		WHERE
			migration_uuid=%a
	`
	sqlUpdateMigrationStartedTimestamp = `UPDATE _vt.schema_migrations
			SET started_timestamp=IFNULL(started_timestamp, NOW())
		WHERE
			migration_uuid=%a
	`
	sqlUpdateMigrationTimestamp = `UPDATE _vt.schema_migrations
			SET %s=NOW()
		WHERE
			migration_uuid=%a
	`
	sqlUpdateMigrationLogPath = `UPDATE _vt.schema_migrations
			SET log_path=%a
		WHERE
			migration_uuid=%a
	`
	sqlUpdateArtifacts = `UPDATE _vt.schema_migrations
			SET artifacts=concat(%a, ',', artifacts)
		WHERE
			migration_uuid=%a
	`
	sqlClearArtifacts = `UPDATE _vt.schema_migrations
			SET artifacts=''
		WHERE
			migration_uuid=%a
	`
	sqlUpdateTabletFailure = `UPDATE _vt.schema_migrations
			SET tablet_failure=1
		WHERE
			migration_uuid=%a
	`
	sqlUpdateDDLAction = `UPDATE _vt.schema_migrations
			SET ddl_action=%a
		WHERE
			migration_uuid=%a
	`
	sqlUpdateMessage = `UPDATE _vt.schema_migrations
			SET message=%a
		WHERE
			migration_uuid=%a
	`
	sqlUpdateMigrationTableRows = `UPDATE _vt.schema_migrations
			SET table_rows=%a
		WHERE
			migration_uuid=%a
	`
	sqlUpdateMigrationProgressByRowsCopied = `UPDATE _vt.schema_migrations
			SET
				progress=CASE
					WHEN table_rows=0 THEN 100
					ELSE LEAST(100, 100*%a/table_rows)
				END
		WHERE
			migration_uuid=%a
	`
	sqlUpdateMigrationETASecondsByProgress = `UPDATE _vt.schema_migrations
			SET
				eta_seconds=CASE
					WHEN progress=0 THEN -1
					WHEN table_rows=0 THEN 0
					ELSE GREATEST(0,
						TIMESTAMPDIFF(SECOND, started_timestamp, NOW())*((100/progress)-1)
					)
				END
		WHERE
			migration_uuid=%a
	`
	sqlRetryMigrationWhere = `UPDATE _vt.schema_migrations
		SET
			migration_status='queued',
			tablet=%a,
			retries=retries + 1,
			tablet_failure=0,
			ready_timestamp=NULL,
			started_timestamp=NULL,
			liveness_timestamp=NULL,
			completed_timestamp=NULL,
			cleanup_timestamp=NULL
		WHERE
			migration_status IN ('failed', 'cancelled')
			AND (%s)
			LIMIT 1
	`
	sqlRetryMigration = `UPDATE _vt.schema_migrations
		SET
			migration_status='queued',
			tablet=%a,
			retries=retries + 1,
			tablet_failure=0,
			ready_timestamp=NULL,
			started_timestamp=NULL,
			liveness_timestamp=NULL,
			completed_timestamp=NULL,
			cleanup_timestamp=NULL
		WHERE
			migration_status IN ('failed', 'cancelled')
			AND migration_uuid=%a
	`
	sqlWhereTabletFailure = `
		tablet_failure=1
		AND migration_status='failed'
		AND retries=0
	`
	sqlSelectRunningMigrations = `SELECT
			migration_uuid,
			strategy,
			options,
			timestampdiff(second, started_timestamp, now()) as elapsed_seconds
		FROM _vt.schema_migrations
		WHERE
			migration_status='running'
	`
	sqlSelectCompleteMigrationsOnTable = `SELECT
			migration_uuid,
			strategy
		FROM _vt.schema_migrations
		WHERE
			migration_status='complete'
			AND keyspace=%a
			AND mysql_table=%a
		ORDER BY
			completed_timestamp DESC
		LIMIT 1
	`
	sqlSelectCountReadyMigrations = `SELECT
			count(*) as count_ready
		FROM _vt.schema_migrations
		WHERE
			migration_status='ready'
	`
	sqlSelectStaleMigrations = `SELECT
			migration_uuid
		FROM _vt.schema_migrations
		WHERE
			migration_status='running'
			AND liveness_timestamp < NOW() - INTERVAL %a MINUTE
	`
	sqlSelectPendingMigrations = `SELECT
			migration_uuid
		FROM _vt.schema_migrations
		WHERE
			migration_status IN ('queued', 'ready', 'running')
	`
	sqlSelectUncollectedArtifacts = `SELECT
			migration_uuid,
			artifacts
		FROM _vt.schema_migrations
		WHERE
			migration_status IN ('complete', 'failed')
			AND cleanup_timestamp IS NULL
			AND completed_timestamp <= NOW() - INTERVAL %a SECOND
	`
	sqlSelectMigration = `SELECT
			id,
			migration_uuid,
			keyspace,
			shard,
			mysql_schema,
			mysql_table,
			migration_statement,
			strategy,
			options,
			added_timestamp,
			ready_timestamp,
			started_timestamp,
			liveness_timestamp,
			completed_timestamp,
			migration_status,
			log_path,
			retries,
			ddl_action,
			artifacts,
			tablet,
			migration_context
		FROM _vt.schema_migrations
		WHERE
			migration_uuid=%a
	`
	sqlSelectReadyMigration = `SELECT
			id,
			migration_uuid,
			keyspace,
			shard,
			mysql_schema,
			mysql_table,
			migration_statement,
			strategy,
			options,
			added_timestamp,
			ready_timestamp,
			started_timestamp,
			liveness_timestamp,
			completed_timestamp,
			migration_status,
			log_path,
			retries,
			ddl_action,
			artifacts,
			tablet,
			migration_context
		FROM _vt.schema_migrations
		WHERE
			migration_status='ready'
		LIMIT 1
	`
	sqlSelectPTOSCMigrationTriggers = `SELECT
			TRIGGER_SCHEMA as trigger_schema,
			TRIGGER_NAME as trigger_name
		FROM INFORMATION_SCHEMA.TRIGGERS
		WHERE
			EVENT_OBJECT_SCHEMA=%a
			AND EVENT_OBJECT_TABLE=%a
			AND ACTION_TIMING='AFTER'
			AND LEFT(TRIGGER_NAME, 7)='pt_osc_'
		`
	sqlSelectColumnTypes = `
		select
				*
			from
				information_schema.columns
			where
				table_schema=%a
				and table_name=%a
		`
	selSelectCountFKParentConstraints = `
		SELECT
			COUNT(*) as num_fk_constraints
		FROM INFORMATION_SCHEMA.KEY_COLUMN_USAGE
		WHERE
			REFERENCED_TABLE_SCHEMA=%a AND REFERENCED_TABLE_NAME=%a
			AND REFERENCED_TABLE_NAME IS NOT NULL
		`
	selSelectCountFKChildConstraints = `
		SELECT
			COUNT(*) as num_fk_constraints
		FROM INFORMATION_SCHEMA.KEY_COLUMN_USAGE
		WHERE
			TABLE_SCHEMA=%a AND TABLE_NAME=%a
			AND REFERENCED_TABLE_NAME IS NOT NULL
		`
	sqlDropTrigger       = "DROP TRIGGER IF EXISTS `%a`.`%a`"
	sqlShowTablesLike    = "SHOW TABLES LIKE '%a'"
	sqlCreateTableLike   = "CREATE TABLE `%a` LIKE `%a`"
	sqlDropTable         = "DROP TABLE `%a`"
	sqlAlterTableOptions = "ALTER TABLE `%a` %s"
	sqlShowColumnsFrom   = "SHOW COLUMNS FROM `%a`"
<<<<<<< HEAD
	sqlShowTableStatus   = "SHOW TABLE STATUS LIKE '%a'"
	sqlStartVReplStream  = "UPDATE _vt.vreplication set state='Running' where db_name=%a and workflow=%a"
	sqlStopVReplStream   = "UPDATE _vt.vreplication set state='Stopped' where db_name=%a and workflow=%a"
	sqlDeleteVReplStream = "DELETE FROM _vt.vreplication where db_name=%a and workflow=%a"
	sqlReadVReplStream   = `SELECT
=======
	sqlGetAutoIncrement  = `
		SELECT
			AUTO_INCREMENT
		FROM INFORMATION_SCHEMA.TABLES
		WHERE
			TABLES.TABLE_SCHEMA=%a
			AND TABLES.TABLE_NAME=%a
			AND AUTO_INCREMENT IS NOT NULL
		`
	sqlAlterTableAutoIncrement = "ALTER TABLE `%s` AUTO_INCREMENT=%a"
	sqlStartVReplStream        = "UPDATE _vt.vreplication set state='Running' where db_name=%a and workflow=%a"
	sqlStopVReplStream         = "UPDATE _vt.vreplication set state='Stopped' where db_name=%a and workflow=%a"
	sqlDeleteVReplStream       = "DELETE FROM _vt.vreplication where db_name=%a and workflow=%a"
	sqlReadVReplStream         = `SELECT
>>>>>>> 027ef58d
			id,
			workflow,
			source,
			pos,
			time_updated,
			transaction_timestamp,
			state,
			message,
			rows_copied
		FROM _vt.vreplication
		WHERE
			workflow=%a
		`
	sqlReadCountCopyState = `SELECT
			count(*) as cnt
		FROM
			_vt.copy_state
		WHERE vrepl_id=%a
		`
	sqlSwapTables  = "RENAME TABLE `%a` TO `%a`, `%a` TO `%a`, `%a` TO `%a`"
	sqlRenameTable = "RENAME TABLE `%a` TO `%a`"
)

const (
	retryMigrationHint     = "retry"
	cancelMigrationHint    = "cancel"
	cancelAllMigrationHint = "cancel-all"
)

var (
	sqlCreateOnlineDDLUser = []string{
		`CREATE USER IF NOT EXISTS %s IDENTIFIED BY '%s'`,
		`ALTER USER %s IDENTIFIED BY '%s'`,
	}
	sqlGrantOnlineDDLSuper = []string{
		`GRANT SUPER ON *.* TO %s`,
	}
	sqlGrantOnlineDDLUser = []string{
		`GRANT PROCESS, REPLICATION SLAVE, REPLICATION CLIENT ON *.* TO %s`,
		`GRANT ALTER, CREATE, DELETE, DROP, INDEX, INSERT, LOCK TABLES, SELECT, TRIGGER, UPDATE ON *.* TO %s`,
	}
	sqlDropOnlineDDLUser = `DROP USER IF EXISTS %s`
)

var applyDDL = []string{
	sqlCreateSidecarDB,
	sqlCreateSchemaMigrationsTable,
	alterSchemaMigrationsTableRetries,
	alterSchemaMigrationsTableTablet,
	alterSchemaMigrationsTableArtifacts,
	alterSchemaMigrationsTableTabletFailure,
	alterSchemaMigrationsTableTabletFailureIndex,
	alterSchemaMigrationsTableProgress,
	alterSchemaMigrationsTableContext,
	alterSchemaMigrationsTableDDLAction,
	alterSchemaMigrationsTableMessage,
	alterSchemaMigrationsTableTableCompleteIndex,
	alterSchemaMigrationsTableETASeconds,
<<<<<<< HEAD
	alterSchemaMigrationsTableTableRows,
=======
	alterSchemaMigrationsTableRowsCopied,
>>>>>>> 027ef58d
}<|MERGE_RESOLUTION|>--- conflicted
+++ resolved
@@ -56,11 +56,8 @@
 	alterSchemaMigrationsTableMessage            = "ALTER TABLE _vt.schema_migrations add column message TEXT NOT NULL"
 	alterSchemaMigrationsTableTableCompleteIndex = "ALTER TABLE _vt.schema_migrations add KEY table_complete_idx (migration_status, keyspace(64), mysql_table(64), completed_timestamp)"
 	alterSchemaMigrationsTableETASeconds         = "ALTER TABLE _vt.schema_migrations add column eta_seconds bigint NOT NULL DEFAULT -1"
-<<<<<<< HEAD
+	alterSchemaMigrationsTableRowsCopied         = "ALTER TABLE _vt.schema_migrations add column rows_copied bigint unsigned NOT NULL DEFAULT 0"
 	alterSchemaMigrationsTableTableRows          = "ALTER TABLE _vt.schema_migrations add column table_rows bigint NOT NULL DEFAULT 0"
-=======
-	alterSchemaMigrationsTableRowsCopied         = "ALTER TABLE _vt.schema_migrations add column rows_copied bigint unsigned NOT NULL DEFAULT 0"
->>>>>>> 027ef58d
 
 	sqlInsertMigration = `INSERT IGNORE INTO _vt.schema_migrations (
 		migration_uuid,
@@ -360,13 +357,7 @@
 	sqlDropTable         = "DROP TABLE `%a`"
 	sqlAlterTableOptions = "ALTER TABLE `%a` %s"
 	sqlShowColumnsFrom   = "SHOW COLUMNS FROM `%a`"
-<<<<<<< HEAD
 	sqlShowTableStatus   = "SHOW TABLE STATUS LIKE '%a'"
-	sqlStartVReplStream  = "UPDATE _vt.vreplication set state='Running' where db_name=%a and workflow=%a"
-	sqlStopVReplStream   = "UPDATE _vt.vreplication set state='Stopped' where db_name=%a and workflow=%a"
-	sqlDeleteVReplStream = "DELETE FROM _vt.vreplication where db_name=%a and workflow=%a"
-	sqlReadVReplStream   = `SELECT
-=======
 	sqlGetAutoIncrement  = `
 		SELECT
 			AUTO_INCREMENT
@@ -381,7 +372,6 @@
 	sqlStopVReplStream         = "UPDATE _vt.vreplication set state='Stopped' where db_name=%a and workflow=%a"
 	sqlDeleteVReplStream       = "DELETE FROM _vt.vreplication where db_name=%a and workflow=%a"
 	sqlReadVReplStream         = `SELECT
->>>>>>> 027ef58d
 			id,
 			workflow,
 			source,
@@ -440,9 +430,6 @@
 	alterSchemaMigrationsTableMessage,
 	alterSchemaMigrationsTableTableCompleteIndex,
 	alterSchemaMigrationsTableETASeconds,
-<<<<<<< HEAD
+	alterSchemaMigrationsTableRowsCopied,
 	alterSchemaMigrationsTableTableRows,
-=======
-	alterSchemaMigrationsTableRowsCopied,
->>>>>>> 027ef58d
 }