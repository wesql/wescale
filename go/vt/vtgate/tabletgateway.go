--- conflicted
+++ resolved
@@ -126,19 +126,12 @@
 
 	latestGTIDForTable := &LatestGTIDForTable{
 		latestGTIDs: make(map[string]LatestGTIDEntry),
-<<<<<<< HEAD
+
 		expireTime:  1000 * time.Second,
 		mu:          sync.RWMutex{},
 		wg:          sync.WaitGroup{},
 	}
 	// latestGTIDForTable.startCleaner()
-=======
-		expireTime:  10 * time.Second,
-		mu:          sync.RWMutex{},
-		wg:          sync.WaitGroup{},
-	}
-	latestGTIDForTable.startCleaner()
->>>>>>> 1eb066d7
 
 	gw := &TabletGateway{
 		hc:                 hc,
