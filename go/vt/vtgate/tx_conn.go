--- conflicted
+++ resolved
@@ -131,7 +131,6 @@
 		txc.tabletGateway.AddGtid(sessionStateChange)
 
 		// table level RAW
-<<<<<<< HEAD
 		for tableName, _ := range txc.tabletGateway.tableNamesMap {
 			// session
 			session.UpdateReadAfterReadGTIDMap(tableName,
@@ -140,24 +139,6 @@
 			txc.tabletGateway.latestGTIDForTable.UpdateGTID(tableName,
 				txc.tabletGateway.LastSeenGtidString())
 		}
-
-=======
-		for _, entry := range logging.entries {
-			query := entry.Query
-
-			stmt, _ := sqlparser.Parse(query)
-			tableSchemaAndNames := sqlparser.CollectTables(stmt, "")
-			for _, tableSchemaAndName := range tableSchemaAndNames {
-				tableName := tableSchemaAndName.GetName()
-				// session
-				session.UpdateReadAfterReadGTIDMap(tableName,
-					txc.tabletGateway.LastSeenGtidString())
-				// instance
-				txc.tabletGateway.latestGTIDForTable.UpdateGTID(tableName,
-					txc.tabletGateway.LastSeenGtidString())
-			}
-		}
->>>>>>> 1eb066d7
 	}
 	txc.tabletGateway.tableNamesMap = make(map[string]bool)
 	logging.log(nil, s.Target, nil, "commit", false, nil)
