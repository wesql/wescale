// Copyright 2013, Google Inc. All rights reserved.
// Use of this source code is governed by a BSD-style
// license that can be found in the LICENSE file.

package wrangler

import (
	"fmt"
	"sync"

	log "github.com/golang/glog"
	"github.com/youtube/vitess/go/vt/concurrency"
	tm "github.com/youtube/vitess/go/vt/tabletmanager"
	"github.com/youtube/vitess/go/vt/topo"
)

func (wr *Wrangler) ShardExternallyReparented(keyspace, shard string, masterElectTabletAlias topo.TabletAlias, scrapStragglers bool, acceptSuccessPercents int) error {
	// grab the shard lock
	actionNode := wr.ai.ShardExternallyReparented(masterElectTabletAlias)
	lockPath, err := wr.lockShard(keyspace, shard, actionNode)
	if err != nil {
		return err
	}

	// do the work
	err = wr.shardExternallyReparentedLocked(keyspace, shard, masterElectTabletAlias, scrapStragglers, acceptSuccessPercents)

	// release the lock in any case
	return wr.unlockShard(keyspace, shard, actionNode, lockPath, err)
}

func (wr *Wrangler) shardExternallyReparentedLocked(keyspace, shard string, masterElectTabletAlias topo.TabletAlias, scrapStragglers bool, acceptSuccessPercents int) error {
	// read the shard, make sure the master is not already good
	shardInfo, err := wr.ts.GetShard(keyspace, shard)
	if err != nil {
		return err
	}
	if shardInfo.MasterAlias == masterElectTabletAlias {
		return fmt.Errorf("master-elect tablet %v is already master", masterElectTabletAlias)
	}

	// Read the tablets, make sure the master elect is known to us.
	// Note we will keep going with a partial tablet map, which usually
	// happens when a cell is not reachable. After these checks, the
	// guarantees we'll have are:
	// - global cell is reachable (we just locked and read the shard)
	// - the local cell that contains the new master is reachable
	//   (as we're going to check the new master is in the list)
	// That should be enough.
	tabletMap, err := GetTabletMapForShard(wr.ts, keyspace, shard)
	switch err {
	case nil:
		// keep going
	case topo.ErrPartialResult:
		log.Warningf("Got topo.ErrPartialResult from GetTabletMapForShard, may need to re-init some tablets")
	default:
		return err
	}
	masterElectTablet, ok := tabletMap[masterElectTabletAlias]
	if !ok {
		return fmt.Errorf("master-elect tablet %v not found in replication graph %v/%v %v", masterElectTabletAlias, keyspace, shard, mapKeys(tabletMap))
	}

	// sort the tablets, and handle them
	slaveTabletMap, masterTabletMap := sortedTabletMap(tabletMap)
	err = wr.reparentShardExternal(slaveTabletMap, masterTabletMap, masterElectTablet, scrapStragglers, acceptSuccessPercents)
	if err != nil {
		log.Infof("Skipping shard rebuild with failed reparent")
		return err
	}

	// now update the master record in the shard object
	log.Infof("Updating Shard's MasterAlias record")
	shardInfo.MasterAlias = masterElectTabletAlias
	if err = wr.ts.UpdateShard(shardInfo); err != nil {
		return err
	}

	// and rebuild the shard serving graph (but do not change the
	// master record, we already did it)
	log.Infof("Rebuilding shard serving graph data")
	return wr.rebuildShard(masterElectTablet.Keyspace, masterElectTablet.Shard, nil)
}

func (wr *Wrangler) reparentShardExternal(slaveTabletMap, masterTabletMap map[topo.TabletAlias]*topo.TabletInfo, masterElectTablet *topo.TabletInfo, scrapStragglers bool, acceptSuccessPercents int) error {
	// we fix the new master in the replication graph
	err := wr.slaveWasPromoted(masterElectTablet)
	if err != nil {
		// This suggests that the master-elect is dead. This is bad.
		return fmt.Errorf("slaveWasPromoted(%v) failed: %v", masterElectTablet, err)
	}

	// Once the slave is promoted, remove it from our maps
	delete(slaveTabletMap, masterElectTablet.GetAlias())
	delete(masterTabletMap, masterElectTablet.GetAlias())

	// then fix all the slaves, including the old master
	return wr.restartSlavesExternal(slaveTabletMap, masterTabletMap, masterElectTablet, scrapStragglers, acceptSuccessPercents)
}

func (wr *Wrangler) restartSlavesExternal(slaveTabletMap, masterTabletMap map[topo.TabletAlias]*topo.TabletInfo, masterElectTablet *topo.TabletInfo, scrapStragglers bool, acceptSuccessPercents int) error {
	recorder := concurrency.AllErrorRecorder{}
	wg := sync.WaitGroup{}

	swrd := tm.SlaveWasRestartedData{
		Parent:               masterElectTablet.GetAlias(),
		ExpectedMasterAddr:   masterElectTablet.MysqlAddr,
		ExpectedMasterIpAddr: masterElectTablet.MysqlIpAddr,
		ScrapStragglers:      scrapStragglers,
	}

	// The following two blocks of actions are very likely to time
	// out for some tablets (one random guy is dead, the old
	// master is dead, ...). We execute them all in parallel until
	// we get to wr.actionTimeout(). After this, no other action
	// with a timeout is executed, so even if we got to the
	// timeout, we're still good.
	log.Infof("Making sure all tablets have the right master:")

	// do all the slaves
	for _, ti := range slaveTabletMap {
		wg.Add(1)
		go func(ti *topo.TabletInfo) {
			recorder.RecordError(wr.slaveWasRestarted(ti, &swrd))
			wg.Done()
		}(ti)
	}

	// and do the old master and any straggler, if possible, but
	// do not record errors for these
	for _, ti := range masterTabletMap {
		wg.Add(1)
		go func(ti *topo.TabletInfo) {
			err := wr.slaveWasRestarted(ti, &swrd)
			if err != nil {
				// the old master can be annoying if left
				// around in the replication graph, so if we
				// can't restart it, we just scrap it.
				// We don't rebuild the Shard just yet though.
				log.Warningf("Old master %v is not restarting, scrapping it: %v", ti.GetAlias(), err)
				if _, err := wr.Scrap(ti.GetAlias(), true /*force*/, true /*skipRebuild*/); err != nil {
					log.Warningf("Failed to scrap old master %v: %v", ti.GetAlias(), err)
				}
			}
			wg.Done()
		}(ti)
	}
	wg.Wait()

	if !recorder.HasErrors() {
		return nil
	}

	// report errors only above a threshold
	failurePercent := 100 * len(recorder.Errors) / (len(slaveTabletMap) + 1)
	if failurePercent < 100-acceptSuccessPercents {
		log.Warningf("Encountered %v%% failure, we keep going. Errors: %v", failurePercent, recorder.Error())
		return nil
	}

	return recorder.Error()
}

var useRpc = false

func (wr *Wrangler) slaveWasPromoted(ti *topo.TabletInfo) error {
<<<<<<< HEAD
	log.Infof("slaveWasPromoted(%v)", ti.Alias())
	if useRpc {
		return wr.ai.RpcSlaveWasPromoted(ti, wr.actionTimeout())
	} else {
		actionPath, err := wr.ai.SlaveWasPromoted(ti.Alias())
		if err != nil {
			return err
		}
		err = wr.ai.WaitForCompletion(actionPath, wr.actionTimeout())
		if err != nil {
			return err
		}
=======
	log.Infof("slaveWasPromoted(%v)", ti.GetAlias())
	actionPath, err := wr.ai.SlaveWasPromoted(ti.GetAlias())
	if err != nil {
		return err
	}
	err = wr.ai.WaitForCompletion(actionPath, wr.actionTimeout())
	if err != nil {
		return err
>>>>>>> a592c9db
	}
	return nil
}

func (wr *Wrangler) slaveWasRestarted(ti *topo.TabletInfo, swrd *tm.SlaveWasRestartedData) (err error) {
<<<<<<< HEAD
	log.Infof("slaveWasRestarted(%v)", ti.Alias())
	if useRpc {
		return wr.ai.RpcSlaveWasRestarted(ti, swrd, wr.actionTimeout())
	} else {
		actionPath, err := wr.ai.SlaveWasRestarted(ti.Alias(), swrd)
		if err != nil {
			return err
		}
		return wr.ai.WaitForCompletion(actionPath, wr.actionTimeout())
=======
	log.Infof("slaveWasRestarted(%v)", ti.GetAlias())
	actionPath, err := wr.ai.SlaveWasRestarted(ti.GetAlias(), swrd)
	if err != nil {
		return err
>>>>>>> a592c9db
	}
}<|MERGE_RESOLUTION|>--- conflicted
+++ resolved
@@ -164,12 +164,11 @@
 var useRpc = false
 
 func (wr *Wrangler) slaveWasPromoted(ti *topo.TabletInfo) error {
-<<<<<<< HEAD
-	log.Infof("slaveWasPromoted(%v)", ti.Alias())
+	log.Infof("slaveWasPromoted(%v)", ti.GetAlias())
 	if useRpc {
 		return wr.ai.RpcSlaveWasPromoted(ti, wr.actionTimeout())
 	} else {
-		actionPath, err := wr.ai.SlaveWasPromoted(ti.Alias())
+		actionPath, err := wr.ai.SlaveWasPromoted(ti.GetAlias())
 		if err != nil {
 			return err
 		}
@@ -177,36 +176,19 @@
 		if err != nil {
 			return err
 		}
-=======
-	log.Infof("slaveWasPromoted(%v)", ti.GetAlias())
-	actionPath, err := wr.ai.SlaveWasPromoted(ti.GetAlias())
-	if err != nil {
-		return err
-	}
-	err = wr.ai.WaitForCompletion(actionPath, wr.actionTimeout())
-	if err != nil {
-		return err
->>>>>>> a592c9db
 	}
 	return nil
 }
 
 func (wr *Wrangler) slaveWasRestarted(ti *topo.TabletInfo, swrd *tm.SlaveWasRestartedData) (err error) {
-<<<<<<< HEAD
-	log.Infof("slaveWasRestarted(%v)", ti.Alias())
+	log.Infof("slaveWasRestarted(%v)", ti.GetAlias())
 	if useRpc {
 		return wr.ai.RpcSlaveWasRestarted(ti, swrd, wr.actionTimeout())
 	} else {
-		actionPath, err := wr.ai.SlaveWasRestarted(ti.Alias(), swrd)
+		actionPath, err := wr.ai.SlaveWasRestarted(ti.GetAlias(), swrd)
 		if err != nil {
 			return err
 		}
 		return wr.ai.WaitForCompletion(actionPath, wr.actionTimeout())
-=======
-	log.Infof("slaveWasRestarted(%v)", ti.GetAlias())
-	actionPath, err := wr.ai.SlaveWasRestarted(ti.GetAlias(), swrd)
-	if err != nil {
-		return err
->>>>>>> a592c9db
 	}
 }