--- conflicted
+++ resolved
@@ -30,10 +30,7 @@
 	"time"
 
 	"vitess.io/vitess/go/internal/global"
-<<<<<<< HEAD
-=======
 	"vitess.io/vitess/go/vt/sidecardb"
->>>>>>> 54fd1b9f
 
 	"vitess.io/vitess/go/stats"
 
@@ -138,8 +135,8 @@
 	return &TabletPicker{
 		ts:          ts,
 		cells:       cells,
-		keyspace:    global.DefaultKeyspace,
-		shard:       global.DefaultShard,
+		keyspace:    keyspace,
+		shard:       shard,
 		tabletTypes: tabletTypes,
 		inOrder:     inOrder,
 	}, nil
