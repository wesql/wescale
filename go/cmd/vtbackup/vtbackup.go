/*
Copyright 2019 The Vitess Authors

Licensed under the Apache License, Version 2.0 (the "License");
you may not use this file except in compliance with the License.
You may obtain a copy of the License at

    http://www.apache.org/licenses/LICENSE-2.0

Unless required by applicable law or agreed to in writing, software
distributed under the License is distributed on an "AS IS" BASIS,
WITHOUT WARRANTIES OR CONDITIONS OF ANY KIND, either express or implied.
See the License for the specific language governing permissions and
limitations under the License.
*/

/*
vtbackup is a batch command to perform a single pass of backup maintenance for a shard.

When run periodically for each shard, vtbackup can ensure these configurable policies:
* There is always a recent backup for the shard.
* Old backups for the shard are removed.

Whatever system launches vtbackup is responsible for the following:
* Running vtbackup with similar flags that would be used for a vttablet and
  mysqlctld in the target shard to be backed up.
* Provisioning as much disk space for vtbackup as would be given to vttablet.
  The data directory MUST be empty at startup. Do NOT reuse a persistent disk.
* Running vtbackup periodically for each shard, for each backup storage location.
* Ensuring that at most one instance runs at a time for a given pair of shard
  and backup storage location.
* Retrying vtbackup if it fails.
* Alerting human operators if the failure is persistent.

The process vtbackup follows to take a new backup is as follows:
1. Restore from the most recent backup.
2. Start a mysqld instance (but no vttablet) from the restored data.
3. Instruct mysqld to connect to the current shard master and replicate any
   transactions that are new since the last backup.
4. Ask the master for its current replication position and set that as the goal
   for catching up on replication before taking the backup, so the goalposts
   don't move.
5. Wait until replication is caught up to the goal position or beyond.
6. Stop mysqld and take a new backup.

Aside from additional replication load while vtbackup's mysqld catches up on
new transactions, the shard should be otherwise unaffected. Existing tablets
will continue to serve, and no new tablets will appear in topology, meaning no
query traffic will ever be routed to vtbackup's mysqld. This silent operation
mode helps make backups minimally disruptive to serving capacity and orthogonal
to the handling of the query path.

The command-line parameters to vtbackup specify a policy for when a new backup
is needed, and when old backups should be removed. If the existing backups
already satisfy the policy, then vtbackup will do nothing and return success
immediately.
*/
package main

import (
	"context"
	"crypto/rand"
	"flag"
	"fmt"
	"math"
	"math/big"
	"os"
	"strings"
	"time"

	"vitess.io/vitess/go/exit"
	"vitess.io/vitess/go/mysql"
	"vitess.io/vitess/go/sqlescape"
	"vitess.io/vitess/go/vt/dbconfigs"
	"vitess.io/vitess/go/vt/log"
	"vitess.io/vitess/go/vt/logutil"
	"vitess.io/vitess/go/vt/mysqlctl"
	"vitess.io/vitess/go/vt/mysqlctl/backupstorage"
	topodatapb "vitess.io/vitess/go/vt/proto/topodata"
	"vitess.io/vitess/go/vt/servenv"
	"vitess.io/vitess/go/vt/topo"
	"vitess.io/vitess/go/vt/topo/topoproto"
	"vitess.io/vitess/go/vt/vterrors"
	_ "vitess.io/vitess/go/vt/vttablet/grpctmclient"
	"vitess.io/vitess/go/vt/vttablet/tmclient"
)

const (
	backupTimestampFormat = "2006-01-02.150405"
)

var (
	// vtbackup-specific flags
	timeout            = flag.Duration("timeout", 2*time.Hour, "Overall timeout for this whole vtbackup run, including restoring the previous backup, waiting for replication, and uploading files")
	replicationTimeout = flag.Duration("replication_timeout", 1*time.Hour, "The timeout for the step of waiting for replication to catch up. If progress is made before this timeout is reached, the backup will be taken anyway to save partial progress, but vtbackup will return a non-zero exit code to indicate it should be retried since not all expected data was backed up")

	minBackupInterval = flag.Duration("min_backup_interval", 0, "Only take a new backup if it's been at least this long since the most recent backup.")
	minRetentionTime  = flag.Duration("min_retention_time", 0, "Keep each old backup for at least this long before removing it. Set to 0 to disable pruning of old backups.")
	minRetentionCount = flag.Int("min_retention_count", 1, "Always keep at least this many of the most recent backups in this backup storage location, even if some are older than the min_retention_time. This must be at least 1 since a backup must always exist to allow new backups to be made")

	initialBackup    = flag.Bool("initial_backup", false, "Instead of restoring from backup, initialize an empty database with the provided init_db_sql_file and upload a backup of that for the shard, if the shard has no backups yet. This can be used to seed a brand new shard with an initial, empty backup. If any backups already exist for the shard, this will be considered a successful no-op. This can only be done before the shard exists in topology (i.e. before any tablets are deployed).")
	allowFirstBackup = flag.Bool("allow_first_backup", false, "Allow this job to take the first backup of an existing shard.")

	// vttablet-like flags
	initDbNameOverride = flag.String("init_db_name_override", "", "(init parameter) override the name of the db used by vttablet")
	initKeyspace       = flag.String("init_keyspace", "", "(init parameter) keyspace to use for this tablet")
	initShard          = flag.String("init_shard", "", "(init parameter) shard to use for this tablet")
	concurrency        = flag.Int("concurrency", 4, "(init restore parameter) how many concurrent files to restore at once")

	// mysqlctld-like flags
	mysqlPort     = flag.Int("mysql_port", 3306, "mysql port")
	mysqlSocket   = flag.String("mysql_socket", "", "path to the mysql socket")
	mysqlTimeout  = flag.Duration("mysql_timeout", 5*time.Minute, "how long to wait for mysqld startup")
	initDBSQLFile = flag.String("init_db_sql_file", "", "path to .sql file to run after mysql_install_db")
)

func main() {
	defer exit.Recover()
	defer logutil.Flush()

	dbconfigs.RegisterFlags(dbconfigs.All...)
	mysqlctl.RegisterFlags()

	servenv.ParseFlags("vtbackup")

	if *minRetentionCount < 1 {
		log.Errorf("min_retention_count must be at least 1 to allow restores to succeed")
		exit.Return(1)
	}

	ctx, cancel := context.WithTimeout(context.Background(), *timeout)
	defer cancel()

	// Open connection backup storage.
	backupDir := fmt.Sprintf("%v/%v", *initKeyspace, *initShard)
	backupStorage, err := backupstorage.GetBackupStorage()
	if err != nil {
		log.Errorf("Can't get backup storage: %v", err)
		exit.Return(1)
	}
	defer backupStorage.Close()
	// Open connection to topology server.
	topoServer := topo.Open()
	defer topoServer.Close()

	// Try to take a backup, if it's been long enough since the last one.
	// Skip pruning if backup wasn't fully successful. We don't want to be
	// deleting things if the backup process is not healthy.
	doBackup, err := shouldBackup(ctx, topoServer, backupStorage, backupDir)
	if err != nil {
		log.Errorf("Can't take backup: %v", err)
		exit.Return(1)
	}
	if doBackup {
		if err := takeBackup(ctx, topoServer, backupStorage, backupDir); err != nil {
			log.Errorf("Failed to take backup: %v", err)
			exit.Return(1)
		}
	}

	// Prune old backups.
	if err := pruneBackups(ctx, backupStorage, backupDir); err != nil {
		log.Errorf("Couldn't prune old backups: %v", err)
		exit.Return(1)
	}
}

func takeBackup(ctx context.Context, topoServer *topo.Server, backupStorage backupstorage.BackupStorage, backupDir string) error {
	// This is an imaginary tablet alias. The value doesn't matter for anything,
	// except that we generate a random UID to ensure the target backup
	// directory is unique if multiple vtbackup instances are launched for the
	// same shard, at exactly the same second, pointed at the same backup
	// storage location.
	bigN, err := rand.Int(rand.Reader, big.NewInt(math.MaxUint32))
	if err != nil {
		return fmt.Errorf("can't generate random tablet UID: %v", err)
	}
	tabletAlias := &topodatapb.TabletAlias{
		Cell: "vtbackup",
		Uid:  uint32(bigN.Uint64()),
	}

	// Clean up our temporary data dir if we exit for any reason, to make sure
	// every invocation of vtbackup starts with a clean slate, and it does not
	// accumulate garbage (and run out of disk space) if it's restarted.
	tabletDir := mysqlctl.TabletDir(tabletAlias.Uid)
	defer func() {
		log.Infof("Removing temporary tablet directory: %v", tabletDir)
		if err := os.RemoveAll(tabletDir); err != nil {
			log.Warningf("Failed to remove temporary tablet directory: %v", err)
		}
	}()

	// Start up mysqld as if we are mysqlctld provisioning a fresh tablet.
	mysqld, mycnf, err := mysqlctl.CreateMysqldAndMycnf(tabletAlias.Uid, *mysqlSocket, int32(*mysqlPort))
	if err != nil {
		return fmt.Errorf("failed to initialize mysql config: %v", err)
	}
	initCtx, initCancel := context.WithTimeout(ctx, *mysqlTimeout)
	defer initCancel()
	if err := mysqld.Init(initCtx, mycnf, *initDBSQLFile); err != nil {
		return fmt.Errorf("failed to initialize mysql data dir and start mysqld: %v", err)
	}
	// Shut down mysqld when we're done.
	defer func() {
		// Be careful not to use the original context, because we don't want to
		// skip shutdown just because we timed out waiting for other things.
		ctx, cancel := context.WithTimeout(context.Background(), 30*time.Second)
		defer cancel()
		mysqld.Shutdown(ctx, mycnf, false)
	}()

	extraEnv := map[string]string{
		"TABLET_ALIAS": topoproto.TabletAliasString(tabletAlias),
	}
	dbName := *initDbNameOverride
	if dbName == "" {
		dbName = fmt.Sprintf("vt_%s", *initKeyspace)
	}

	// Restore from backup.
	dbName := *initDbNameOverride
	if dbName == "" {
		dbName = fmt.Sprintf("vt_%s", *initKeyspace)
	}

	// In initial_backup mode, just take a backup of this empty database.
	if *initialBackup {
		// Take a backup of this empty DB without restoring anything.
		// First, initialize it the way InitShardMaster would, so this backup
		// produces a result that can be used to skip InitShardMaster entirely.
		// This involves resetting replication (to erase any history) and then
		// creating the main database and some Vitess system tables.
		mysqld.ResetReplication(ctx)
		cmds := mysqlctl.CreateReparentJournal()
<<<<<<< HEAD

		// Create the tablet database
		createDB := fmt.Sprintf("CREATE DATABASE IF NOT EXISTS %s", sqlescape.EscapeID(dbName))
		cmds = append(cmds, createDB)
=======
		cmds = append(cmds, fmt.Sprintf("CREATE DATABASE IF NOT EXISTS %s", sqlescape.EscapeID(dbName)))
>>>>>>> 71eaa6f1
		if err := mysqld.ExecuteSuperQueryList(ctx, cmds); err != nil {
			return fmt.Errorf("can't initialize database: %v", err)
		}
		// Now we're ready to take the backup.
		name := backupName(time.Now(), tabletAlias)
		if err := mysqlctl.Backup(ctx, mycnf, mysqld, logutil.NewConsoleLogger(), backupDir, name, *concurrency, extraEnv); err != nil {
			return fmt.Errorf("backup failed: %v", err)
		}
		log.Info("Initial backup successful.")
		return nil
	}

<<<<<<< HEAD
=======
	// Restore from backup.
>>>>>>> 71eaa6f1
	log.Infof("Restoring latest backup from directory %v", backupDir)
	restorePos, err := mysqlctl.Restore(ctx, mycnf, mysqld, backupDir, *concurrency, extraEnv, map[string]string{}, logutil.NewConsoleLogger(), true, dbName)
	switch err {
	case nil:
		log.Infof("Successfully restored from backup at replication position %v", restorePos)
	case mysqlctl.ErrNoBackup:
		// There is no backup found, but we may be taking the initial backup of a shard
		log.Infof("no backup found; not starting up empty since -initial_backup flag was not enabled")
		restorePos = mysql.Position{}
	case mysqlctl.ErrExistingDB:
		return fmt.Errorf("can't run vtbackup because data directory is not empty")
	default:
		return fmt.Errorf("can't restore from backup: %v", err)
	}

	// We have restored a backup. Now start replication.
	if err := resetReplication(ctx, restorePos, mysqld); err != nil {
		return fmt.Errorf("error resetting replication: %v", err)
	}
	if err := startReplication(ctx, mysqld, topoServer); err != nil {
		return fmt.Errorf("error starting replication: %v", err)
	}

	// Get the current master replication position, and wait until we catch up
	// to that point. We do this instead of looking at Seconds_Behind_Master
	// (replication lag reported by SHOW SLAVE STATUS) because that value can
	// sometimes lie and tell you there's 0 lag when actually replication is
	// stopped. Also, if replication is making progress but is too slow to ever
	// catch up to live changes, we'd rather take a backup of something rather
	// than timing out.
	tmc := tmclient.NewTabletManagerClient()
	masterPos, err := getMasterPosition(ctx, tmc, topoServer)
	if err != nil {
		return fmt.Errorf("can't get the master replication position: %v", err)
	}

	// Remember the time when we fetched the master position, not when we caught
	// up to it, so the timestamp on our backup is honest (assuming we make it
	// to the goal position).
	backupTime := time.Now()

	if restorePos.Equal(masterPos) {
		// Nothing has happened on the master since the last backup, so there's
		// no point taking a new backup since it would be identical.
		log.Infof("No backup is necessary. The latest backup is up-to-date with the master.")
		return nil
	}

	// Wait for replication to catch up.
	waitStartTime := time.Now()
	for {
		time.Sleep(time.Second)

		// Check if the replication context is still good.
		if time.Since(waitStartTime) > *replicationTimeout {
			// If we time out on this step, we still might take the backup anyway.
			log.Errorf("Timed out waiting for replication to catch up to %v.", masterPos)
			break
		}

		status, statusErr := mysqld.SlaveStatus()
		if statusErr != nil {
			log.Warningf("Error getting replication status: %v", statusErr)
			continue
		}
		if status.Position.AtLeast(masterPos) {
			// We're caught up on replication to at least the point the master
			// was at when this vtbackup run started.
			log.Infof("Replication caught up to %v after %v", status.Position, time.Since(waitStartTime))
			break
		}
		if !status.SlaveRunning() {
			log.Warning("Replication has stopped before backup could be taken. Trying to restart replication.")
			if err := startReplication(ctx, mysqld, topoServer); err != nil {
				log.Warningf("Failed to restart replication: %v", err)
			}
		}
	}

	// Did we make any progress?
	status, err := mysqld.SlaveStatus()
	if err != nil {
		return fmt.Errorf("can't get replication status: %v", err)
	}
	log.Infof("Replication caught up to at least %v", status.Position)
	if status.Position.Equal(restorePos) {
		return fmt.Errorf("not taking backup: replication did not make any progress from restore point: %v", restorePos)
	}

	// Now we can take a new backup.
	name := backupName(backupTime, tabletAlias)
	if err := mysqlctl.Backup(ctx, mycnf, mysqld, logutil.NewConsoleLogger(), backupDir, name, *concurrency, extraEnv); err != nil {
		return fmt.Errorf("error taking backup: %v", err)
	}

	// Return a non-zero exit code if we didn't meet the replication position
	// goal, even though we took a backup that pushes the high-water mark up.
	if !status.Position.AtLeast(masterPos) {
		return fmt.Errorf("replication caught up to %v but didn't make it to the goal of %v; a backup was taken anyway to save partial progress, but the operation should still be retried since not all expected data is backed up", status.Position, masterPos)
	}
	log.Info("Backup successful.")
	return nil
}

func resetReplication(ctx context.Context, pos mysql.Position, mysqld mysqlctl.MysqlDaemon) error {
	cmds := []string{
		"STOP SLAVE",
		"RESET SLAVE ALL", // "ALL" makes it forget master host:port.
	}
	if err := mysqld.ExecuteSuperQueryList(ctx, cmds); err != nil {
		return vterrors.Wrap(err, "failed to reset slave")
	}

	// Check if we have a postion to resume from, if not reset to the beginning of time
	if !pos.IsZero() {
		// Set the position at which to resume from the master.
		if err := mysqld.SetSlavePosition(ctx, pos); err != nil {
			return vterrors.Wrap(err, "failed to set slave position")
		}
	} else {
		if err := mysqld.ResetReplication(ctx); err != nil {
			return vterrors.Wrap(err, "failed to reset replication")
		}
	}
	return nil
}

func startReplication(ctx context.Context, mysqld mysqlctl.MysqlDaemon, topoServer *topo.Server) error {
	si, err := topoServer.GetShard(ctx, *initKeyspace, *initShard)
	if err != nil {
		return vterrors.Wrap(err, "can't read shard")
	}
	if topoproto.TabletAliasIsZero(si.MasterAlias) {
		// Normal tablets will sit around waiting to be reparented in this case.
		// Since vtbackup is a batch job, we just have to fail.
		return fmt.Errorf("can't start replication after restore: shard %v/%v has no master", *initKeyspace, *initShard)
	}
	// TODO(enisoc): Support replicating from another replica, preferably in the
	//   same cell, preferably rdonly, to reduce load on the master.
	ti, err := topoServer.GetTablet(ctx, si.MasterAlias)
	if err != nil {
		return vterrors.Wrapf(err, "Cannot read master tablet %v", si.MasterAlias)
	}

	// Set master and start slave.
	if err := mysqld.SetMaster(ctx, topoproto.MysqlHostname(ti.Tablet), int(topoproto.MysqlPort(ti.Tablet)), false /* slaveStopBefore */, true /* slaveStartAfter */); err != nil {
		return vterrors.Wrap(err, "MysqlDaemon.SetMaster failed")
	}
	return nil
}

func getMasterPosition(ctx context.Context, tmc tmclient.TabletManagerClient, ts *topo.Server) (mysql.Position, error) {
	si, err := ts.GetShard(ctx, *initKeyspace, *initShard)
	if err != nil {
		return mysql.Position{}, vterrors.Wrap(err, "can't read shard")
	}
	if topoproto.TabletAliasIsZero(si.MasterAlias) {
		// Normal tablets will sit around waiting to be reparented in this case.
		// Since vtbackup is a batch job, we just have to fail.
		return mysql.Position{}, fmt.Errorf("shard %v/%v has no master", *initKeyspace, *initShard)
	}
	ti, err := ts.GetTablet(ctx, si.MasterAlias)
	if err != nil {
		return mysql.Position{}, fmt.Errorf("can't get master tablet record %v: %v", topoproto.TabletAliasString(si.MasterAlias), err)
	}
	posStr, err := tmc.MasterPosition(ctx, ti.Tablet)
	if err != nil {
		return mysql.Position{}, fmt.Errorf("can't get master replication position: %v", err)
	}
	pos, err := mysql.DecodePosition(posStr)
	if err != nil {
		return mysql.Position{}, fmt.Errorf("can't decode master replication position %q: %v", posStr, err)
	}
	return pos, nil
}

func backupName(backupTime time.Time, tabletAlias *topodatapb.TabletAlias) string {
	return fmt.Sprintf("%v.%v", backupTime.UTC().Format(backupTimestampFormat), topoproto.TabletAliasString(tabletAlias))
}

func pruneBackups(ctx context.Context, backupStorage backupstorage.BackupStorage, backupDir string) error {
	if *minRetentionTime == 0 {
		log.Info("Pruning of old backups is disabled.")
		return nil
	}
	backups, err := backupStorage.ListBackups(ctx, backupDir)
	if err != nil {
		return fmt.Errorf("can't list backups: %v", err)
	}
	numBackups := len(backups)
	if numBackups <= *minRetentionCount {
		log.Infof("Found %v backups. Not pruning any since this is within the min_retention_count of %v.", numBackups, *minRetentionCount)
		return nil
	}
	// We have more than the minimum retention count, so we could afford to
	// prune some. See if any are beyond the minimum retention time.
	// ListBackups returns them sorted by oldest first.
	for _, backup := range backups {
		backupTime, err := parseBackupTime(backup.Name())
		if err != nil {
			return err
		}
		if time.Since(backupTime) < *minRetentionTime {
			// The oldest remaining backup is not old enough to prune.
			log.Infof("Oldest backup taken at %v has not reached min_retention_time of %v. Nothing left to prune.", backupTime, *minRetentionTime)
			break
		}
		// Remove the backup.
		log.Infof("Removing old backup %v from %v, since it's older than min_retention_time of %v", backup.Name(), backupDir, *minRetentionTime)
		if err := backupStorage.RemoveBackup(ctx, backupDir, backup.Name()); err != nil {
			return fmt.Errorf("couldn't remove backup %v from %v: %v", backup.Name(), backupDir, err)
		}
		// We successfully removed one backup. Can we afford to prune any more?
		numBackups--
		if numBackups == *minRetentionCount {
			log.Infof("Successfully pruned backup count to min_retention_count of %v.", *minRetentionCount)
			break
		}
	}
	return nil
}

func parseBackupTime(name string) (time.Time, error) {
	// Backup names are formatted as "date.time.tablet-alias".
	parts := strings.Split(name, ".")
	if len(parts) != 3 {
		return time.Time{}, fmt.Errorf("backup name not in expected format (date.time.tablet-alias): %v", name)
	}
	backupTime, err := time.Parse(backupTimestampFormat, fmt.Sprintf("%s.%s", parts[0], parts[1]))
	if err != nil {
		return time.Time{}, fmt.Errorf("can't parse timestamp from backup %q: %v", name, err)
	}
	return backupTime, nil
}

func shouldBackup(ctx context.Context, topoServer *topo.Server, backupStorage backupstorage.BackupStorage, backupDir string) (bool, error) {
	backups, err := backupStorage.ListBackups(ctx, backupDir)
	if err != nil {
		return false, fmt.Errorf("can't list backups: %v", err)
	}

	// Check preconditions for initial_backup mode.
	if *initialBackup {
		// Check whether the shard exists.
		_, shardErr := topoServer.GetShard(ctx, *initKeyspace, *initShard)
		switch {
		case shardErr == nil:
			// If the shard exists, we should make sure none of the tablets are
			// already in a serving state, because then they might have data
			// that conflicts with the initial backup we're about to take.
			tablets, err := topoServer.GetTabletMapForShard(ctx, *initKeyspace, *initShard)
			if err != nil {
				// We don't know for sure whether any tablets are serving,
				// so it's not safe to continue.
				return false, fmt.Errorf("failed to check whether shard %v/%v has serving tablets before doing initial backup: %v", *initKeyspace, *initShard, err)
			}
			for tabletAlias, tablet := range tablets {
				// Check if any tablet has its type set to one of the serving types.
				// If so, it's too late to do an initial backup.
				if tablet.IsInServingGraph() {
					return false, fmt.Errorf("refusing to upload initial backup of empty database: the shard %v/%v already has at least one tablet that may be serving (%v); you must take a backup from a live tablet instead", *initKeyspace, *initShard, tabletAlias)
				}
			}
			log.Infof("Shard %v/%v exists but has no serving tablets.", *initKeyspace, *initShard)
		case topo.IsErrType(shardErr, topo.NoNode):
			// The shard doesn't exist, so we know no tablets are running.
			log.Infof("Shard %v/%v doesn't exist; assuming it has no serving tablets.", *initKeyspace, *initShard)
		default:
			// If we encounter any other error, we don't know for sure whether
			// the shard exists, so it's not safe to continue.
			return false, fmt.Errorf("failed to check whether shard %v/%v exists before doing initial backup: %v", *initKeyspace, *initShard, err)
		}

		// Check if any backups for the shard exist in this backup storage location.
		if len(backups) > 0 {
			log.Infof("At least one backup already exists, so there's no need to seed an empty backup. Doing nothing.")
			return false, nil
		}
		log.Infof("Shard %v/%v has no existing backups. Creating initial backup.", *initKeyspace, *initShard)
		return true, nil
	}

	// We need at least one backup so we can restore first, unless the user explicitly says we don't
	if len(backups) == 0 && !*allowFirstBackup {
		return false, fmt.Errorf("no existing backups to restore from; backup is not possible since -initial_backup flag was not enabled")
	}

	// Has it been long enough since the last backup to need a new one?
	if *minBackupInterval == 0 {
		// No minimum interval is set, so always backup.
		return true, nil
	}
	lastBackup := backups[len(backups)-1]
	lastBackupTime, err := parseBackupTime(lastBackup.Name())
	if err != nil {
		return false, fmt.Errorf("can't check last backup time: %v", err)
	}
	if elapsedTime := time.Since(lastBackupTime); elapsedTime < *minBackupInterval {
		// It hasn't been long enough yet.
		log.Infof("Skipping backup since only %v has elapsed since the last backup at %v, which is less than the min_backup_interval of %v.", elapsedTime, lastBackupTime, *minBackupInterval)
		return false, nil
	}
	// It has been long enough.
	log.Infof("The last backup was taken at %v, which is older than the min_backup_interval of %v.", lastBackupTime, *minBackupInterval)
	return true, nil
}<|MERGE_RESOLUTION|>--- conflicted
+++ resolved
@@ -218,12 +218,6 @@
 		dbName = fmt.Sprintf("vt_%s", *initKeyspace)
 	}
 
-	// Restore from backup.
-	dbName := *initDbNameOverride
-	if dbName == "" {
-		dbName = fmt.Sprintf("vt_%s", *initKeyspace)
-	}
-
 	// In initial_backup mode, just take a backup of this empty database.
 	if *initialBackup {
 		// Take a backup of this empty DB without restoring anything.
@@ -233,14 +227,7 @@
 		// creating the main database and some Vitess system tables.
 		mysqld.ResetReplication(ctx)
 		cmds := mysqlctl.CreateReparentJournal()
-<<<<<<< HEAD
-
-		// Create the tablet database
-		createDB := fmt.Sprintf("CREATE DATABASE IF NOT EXISTS %s", sqlescape.EscapeID(dbName))
-		cmds = append(cmds, createDB)
-=======
 		cmds = append(cmds, fmt.Sprintf("CREATE DATABASE IF NOT EXISTS %s", sqlescape.EscapeID(dbName)))
->>>>>>> 71eaa6f1
 		if err := mysqld.ExecuteSuperQueryList(ctx, cmds); err != nil {
 			return fmt.Errorf("can't initialize database: %v", err)
 		}
@@ -253,10 +240,6 @@
 		return nil
 	}
 
-<<<<<<< HEAD
-=======
-	// Restore from backup.
->>>>>>> 71eaa6f1
 	log.Infof("Restoring latest backup from directory %v", backupDir)
 	restorePos, err := mysqlctl.Restore(ctx, mycnf, mysqld, backupDir, *concurrency, extraEnv, map[string]string{}, logutil.NewConsoleLogger(), true, dbName)
 	switch err {
