--- conflicted
+++ resolved
@@ -53,11 +53,7 @@
   def commit(self):
     return self._conn.commit()
 
-<<<<<<< HEAD
   def begin(self, effective_caller_id=None):
-=======
-  def begin(self):
->>>>>>> a1a9b573
     return self._conn.begin()
 
   def rollback(self):
@@ -89,7 +85,6 @@
       if not self.is_writable():
         raise dbexceptions.DatabaseError('DML on a non-writable cursor', sql)
 
-<<<<<<< HEAD
     self.results, self.rowcount, self.lastrowid, self.description = (
         self._conn._execute(
             sql,
@@ -99,16 +94,6 @@
             keyspace_ids=self.keyspace_ids,
             keyranges=self.keyranges,
             not_in_transaction=(not self.is_writable())))
-=======
-    self.results, self.rowcount, self.lastrowid, self.description = self._conn._execute(
-        sql,
-        bind_variables,
-        self.keyspace,
-        self.tablet_type,
-        keyspace_ids=self.keyspace_ids,
-        keyranges=self.keyranges,
-        not_in_transaction=(not self.is_writable()))
->>>>>>> a1a9b573
     self.index = 0
     return self.rowcount
 
@@ -121,7 +106,6 @@
     # This is by definition a scatter query, so raise exception.
     write_query = bool(write_sql_pattern.match(sql))
     if write_query:
-<<<<<<< HEAD
       raise dbexceptions.DatabaseError(
           'execute_entity_ids is not allowed for write queries')
 
@@ -134,18 +118,6 @@
             entity_keyspace_id_map,
             entity_column_name,
             not_in_transaction=(not self.is_writable())))
-=======
-      raise dbexceptions.DatabaseError('execute_entity_ids is not allowed for write queries')
-
-    self.results, self.rowcount, self.lastrowid, self.description = self._conn._execute_entity_ids(
-        sql,
-        bind_variables,
-        self.keyspace,
-        self.tablet_type,
-        entity_keyspace_id_map,
-        entity_column_name,
-        not_in_transaction=(not self.is_writable()))
->>>>>>> a1a9b573
     self.index = 0
     return self.rowcount
 
@@ -253,7 +225,6 @@
     self.keyspace_list.append(keyspace)
     self.keyspace_ids_list.append(keyspace_ids)
 
-<<<<<<< HEAD
   def flush(self, as_transaction=False, effective_caller_id=None):
     self.rowsets = self._conn._execute_batch(
         self.query_list,
@@ -262,15 +233,6 @@
         self.keyspace_ids_list,
         self.tablet_type,
         as_transaction)
-=======
-  def flush(self, as_transaction=False):
-    self.rowsets = self._conn._execute_batch(self.query_list,
-                                              self.bind_vars_list,
-                                              self.keyspace_list,
-                                              self.keyspace_ids_list,
-                                              self.tablet_type,
-                                              as_transaction)
->>>>>>> a1a9b573
     self.query_list = []
     self.bind_vars_list = []
     self.keyspace_list = []
